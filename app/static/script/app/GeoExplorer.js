--- conflicted
+++ resolved
@@ -461,282 +461,8 @@
             });
         });
 
-<<<<<<< HEAD
-        var getRecordFromNode = function(node) {
-            if(node && node.layer) {
-                var layer = node.layer;
-                var store = node.layerStore;
-                record = store.getAt(store.findBy(function(r) {
-                    return r.getLayer() === layer;
-                }));
-            }
-            return record;
-        };
-
-        var getSelectedLayerRecord = function() {
-            var node = layerTree.getSelectionModel().getSelectedNode();
-            return getRecordFromNode(node);
-        };
-        
-        var removeLayerAction = new Ext.Action({
-            text: this.removeLayerActionText,
-            iconCls: "icon-removelayers",
-            disabled: true,
-            tooltip: this.removeLayerActionTipText,
-            handler: function() {
-                var record = getSelectedLayerRecord();
-                if(record) {
-                    this.mapPanel.layers.remove(record);
-                    removeLayerAction.disable();
-                }
-            },
-            scope: this
-        });
-
-        var treeRoot = new Ext.tree.TreeNode({
-            text: "Layers",
-            expanded: true,
-            isTarget: false,
-            allowDrop: false
-        });
-        treeRoot.appendChild(new GeoExt.tree.LayerContainer({
-            text: this.layerContainerText,
-            iconCls: "gx-folder",
-            expanded: true,
-            loader: new GeoExt.tree.LayerLoader({
-                store: this.mapPanel.layers,
-                filter: function(record) {
-                    return !record.get("group") &&
-                        record.getLayer().displayInLayerSwitcher == true;
-                },
-                createNode: function(attr) {
-                    var layer = attr.layer;
-                    var store = attr.layerStore;
-                    if (layer && store) {
-                        var record = store.getAt(store.findBy(function(r) {
-                            return r.getLayer() === layer;
-                        }));
-                        if (record && !record.get("queryable")) {
-                            attr.iconCls = "gx-tree-rasterlayer-icon";
-                        }
-                    }
-                    return GeoExt.tree.LayerLoader.prototype.createNode.apply(this, [attr]);
-                }
-            }),
-            singleClickExpand: true,
-            allowDrag: false,
-            listeners: {
-                append: function(tree, node) {
-                    node.expand();
-                }
-            }
-        }));
-        
-        treeRoot.appendChild(new GeoExt.tree.LayerContainer({
-            text: this.backgroundContainerText,
-            iconCls: "gx-folder",
-            expanded: true,
-            group: "background",
-            loader: new GeoExt.tree.LayerLoader({
-                baseAttrs: {checkedGroup: "background"},
-                store: this.mapPanel.layers,
-                filter: function(record) {
-                    return record.get("group") === "background" &&
-                        record.getLayer().displayInLayerSwitcher == true;
-                },
-                createNode: function(attr) {
-                    var layer = attr.layer;
-                    var store = attr.layerStore;
-                    if (layer && store) {
-                        var record = store.getAt(store.findBy(function(r) {
-                            return r.getLayer() === layer;
-                        }));
-                        if (record) {
-                            if (!record.get("queryable")) {
-                                attr.iconCls = "gx-tree-rasterlayer-icon";
-                            }
-                            if (record.get("fixed")) {
-                                attr.allowDrag = false;
-                            }
-                        }
-                    }
-                    return GeoExt.tree.LayerLoader.prototype.createNode.apply(this, arguments);
-                }
-            }),
-            singleClickExpand: true,
-            allowDrag: false,
-            listeners: {
-                append: function(tree, node) {
-                    node.expand();
-                }
-            }
-        }));
-        
-        createPropertiesDialog = function() {
-            var node = layerTree.getSelectionModel().getSelectedNode();
-            if (node && node.layer) {
-                var layer = node.layer;
-                var store = node.layerStore;
-                var record = store.getAt(store.findBy(function(record){
-                    return record.getLayer() === layer;
-                }));
-                var backupParams = Ext.apply({}, record.getLayer().params);
-                var prop = this.propDlgCache[layer.id];
-                if (!prop) {
-                    prop = this.propDlgCache[layer.id] = new Ext.Window({
-                        title: "Properties: " + record.getLayer().name,
-                        width: 280,
-                        autoHeight: true,
-                        closeAction: "hide",
-                        items: [{
-                            xtype: "gxp_wmslayerpanel",
-                            autoHeight: true,
-                            layerRecord: record,
-                            styling: false,
-                            defaults: {
-                                autoHeight: true,
-                                hideMode: "offsets"
-                            },
-                            listeners: {
-                                "change": function() {this.modified |= 1;},
-                                scope: this
-                            }
-                        }]
-                    });
-                    // disable the "About" tab's fields to indicate that they
-                    // are read-only
-                    //TODO WMSLayerPanel should be easier to configure for this
-                    prop.items.get(0).items.get(0).cascade(function(i) {
-                        i instanceof Ext.form.Field && i.setDisabled(true);
-                    });
-                    var stylesPanel = this.createStylesPanel({
-                        layerRecord: record
-                    });
-                    stylesPanel.items.get(0).on({
-                        "styleselected": function() {this.modified |= 1;},
-                        "modified": function() {this.modified |= 2;},
-                        scope: this
-                    });
-                    stylesPanel.setTitle("Styles");
-                    // add styles tab
-                    prop.items.get(0).add(stylesPanel);
-                }
-                prop.show();
-            }
-        };
-
-        var showPropertiesAction = new Ext.Action({
-            text: this.layerPropertiesText,
-            iconCls: "icon-layerproperties",
-            disabled: true,
-            tooltip: this.layerPropertiesTipText,
-            handler: createPropertiesDialog.createSequence(function() {
-                var node = layerTree.getSelectionModel().getSelectedNode();
-                this.propDlgCache[node.layer.id].items.get(0).setActiveTab(1);
-            }, this),
-            scope: this,
-            listeners: {
-                "enable": function() {showStylesAction.enable();},
-                "disable": function() {showStylesAction.disable();}
-            }
-        });
-        
-        var showStylesAction = new Ext.Action({
-            text: this.layerStylesText,
-            iconCls: "icon-layerstyles",
-            disabled: true,
-            tooltip: this.layerStylesTipText,
-            handler: createPropertiesDialog.createSequence(function() {
-                var node = layerTree.getSelectionModel().getSelectedNode();
-                var propsPanel = this.propDlgCache[node.layer.id].items.get(0);
-                propsPanel.setActiveTab(propsPanel.items.getCount()-1);
-            }, this),
-            scope: this
-        });
-
-        var updateLayerActions = function(sel, node) {
-            if(node && node.layer) {
-                // allow removal if more than one non-vector layer
-                var count = this.mapPanel.layers.queryBy(function(r) {
-                    return !(r.getLayer() instanceof OpenLayers.Layer.Vector);
-                }).getCount();
-                if(count > 1) {
-                    removeLayerAction.enable();
-                } else {
-                    removeLayerAction.disable();
-                }
-                var record = getRecordFromNode(node);
-                if (record.get("properties")) {
-                    showPropertiesAction.enable();                    
-                } else {
-                    showPropertiesAction.disable();
-                }
-            } else {
-                removeLayerAction.disable();
-                showPropertiesAction.disable();
-            }
-        };
-
-        var layerTree = new Ext.tree.TreePanel({
-            root: treeRoot,
-            rootVisible: false,
-            border: false,
-            enableDD: true,
-            selModel: new Ext.tree.DefaultSelectionModel({
-                listeners: {
-                    beforeselect: updateLayerActions,
-                    scope: this
-                }
-            }),
-            listeners: {
-                contextmenu: function(node, e) {
-                    if(node && node.layer) {
-                        node.select();
-                        var c = node.getOwnerTree().contextMenu;
-                        c.contextNode = node;
-                        c.showAt(e.getXY());
-                    }
-                },
-                beforemovenode: function(tree, node, oldParent, newParent) {
-                    // change the group when moving to a new container
-                    if(oldParent !== newParent) {
-                        var store = newParent.loader.store;
-                        var index = store.findBy(function(r) {
-                            return r.getLayer() === node.layer;
-                        });
-                        var record = store.getAt(index);
-                        record.set("group", newParent.attributes.group);
-                    }
-                },                
-                scope: this
-            },
-            contextMenu: new Ext.menu.Menu({
-                items: [
-                    {
-                        text: this.zoomToLayerExtentText,
-                        iconCls: "icon-zoom-to",
-                        handler: function() {
-                            var node = layerTree.getSelectionModel().getSelectedNode();
-                            if(node && node.layer) {
-                                var map = this.mapPanel.map;
-                                var extent = node.layer.restrictedExtent || map.maxExtent;
-                                map.zoomToExtent(extent, true);
-                            }
-                        },
-                        scope: this
-                    },
-                    removeLayerAction,
-                    showPropertiesAction,
-                    showStylesAction
-                ]
-            })
-        });
-        
-        var layersContainer = new Ext.Panel({
-=======
        var layersContainer = new Ext.Panel({
             id: "layertree",
->>>>>>> fe4255ff
             autoScroll: true,
             border: false,
             title: this.layersContainerText,
@@ -895,372 +621,6 @@
         GeoExplorer.superclass.initPortal.apply(this, arguments);
     },
     
-<<<<<<< HEAD
-    /** api: method[createStylesPanel]
-     *  :param options: ``Object`` Options for the :class:`gxp.WMSStylesDialog`.
-     *      Supported options are ``layerRecord``, ``styleName``, ``editable``
-     *      and ``listeners`` (except "ready", "modified" and "styleselected"
-     *      listeners)
-     *  :return: ``Ext.Panel`` A panel with a :class:`gxp.WMSStylesDialog` as
-     *      only item.
-     */
-    createStylesPanel: function(options) {
-        var layer = options.layerRecord.getLayer();
-
-        var stylesPanel, stylesDialog;
-        var createStylesDialog = function() {
-            if (stylesPanel) {
-                stylesDialog.destroy();
-                stylesPanel.getFooterToolbar().items.each(function(i) {
-                    i.disable();
-                });
-            }
-            var modified = false;
-            stylesDialog = this.stylesDlgCache[layer.id] =
-                                            new gxp.WMSStylesDialog(Ext.apply({
-                style: "padding: 10px 10px 0 10px;",
-                editable: layer.url.replace(
-                    this.urlPortRegEx, "$1/").indexOf(
-                    this.localGeoServerBaseUrl.replace(
-                    this.urlPortRegEx, "$1/")) === 0,
-                plugins: [{
-                    ptype: "gxp_geoserverstylewriter",
-                    baseUrl: layerUrl.split(
-                        "?").shift().replace(/\/(wms|ows)\/?$/, "/rest")
-                }, {
-                    ptype: "gxp_wmsrasterstylesdialog"
-                }],
-                autoScroll: true,
-                listeners: Ext.apply(options.listeners || {}, {
-                    "ready": function() {
-                        // we don't want the Cancel and Save buttons
-                        // if we cannot edit styles
-                        stylesDialog.editable === false &&
-                            stylesPanel.getFooterToolbar().hide();
-                    },
-                    "modified": function(cmp, name) {
-                        // enable the cancel and save button
-                        stylesPanel.buttons[0].enable();
-                        stylesPanel.buttons[1].enable();
-                        // instant style preview
-                        layer.mergeNewParams({
-                            "STYLES": name,
-                            "SLD_BODY": cmp.createSLD({userStyles: [name]})
-                        });
-                        modified = true;
-                    },
-                    "styleselected": function(cmp, name) {
-                        // enable the cancel button
-                        stylesPanel.buttons[0].enable();
-                        layer.mergeNewParams({
-                            "STYLES": name,
-                            "SLD_BODY": modified ?
-                                cmp.createSLD({userStyles: [name]}) : null
-                        });
-                    },
-                    "saved": function() {
-                        this.busyMask.hide();
-                        this.modified ^= this.modified & 2;
-                        var rec = stylesDialog.selectedStyle;
-                        var styleName = rec.get("userStyle").isDefault ?
-                            "" : rec.get("name");
-                        if (options.applySelectedStyle === true ||
-                                    styleName === initialStyle ||
-                                    rec.get("name") === initialStyle) {
-                            layer.mergeNewParams({
-                                "STYLES": styleName,
-                                "SLD_BODY": null,
-                                "_dc": Math.random()
-                            });
-                        }
-                        stylesPanel.ownerCt instanceof Ext.Window ?
-                            stylesPanel.ownerCt.close() : 
-                            createStylesDialog();
-                    },
-                    scope: this
-                })
-            }, options));
-            if (stylesPanel) {
-                stylesPanel.add(stylesDialog);
-                stylesPanel.doLayout();
-            }
-        }.bind(this);
-        
-        var layerUrl = layer.url;
-        
-        // remember the layer's current style
-        var initialStyle = layer.params.STYLES;
-
-        createStylesDialog();
-        stylesPanel = new Ext.Panel({
-            autoHeight: true,
-            border: false,
-            items: stylesDialog,
-            buttons: [{
-                text: "Cancel",
-                disabled: true,
-                handler: function() {
-                    layer.mergeNewParams({
-                        "STYLES": initialStyle,
-                        "SLD_BODY": null
-                    });
-                    stylesPanel.ownerCt instanceof Ext.Window ?
-                        stylesPanel.ownerCt.close() :
-                        createStylesDialog();
-                },
-                scope: this
-            }, {
-                text: "Save",
-                disabled: true,
-                handler: function() {
-                    this.busyMask = new Ext.LoadMask(stylesPanel.el,
-                        {msg: "Applying style changes..."});
-                    this.busyMask.show();
-                    stylesDialog.saveStyles();
-                },
-                scope: this
-            }],
-            listeners: {
-                "added": function(cmp, ownerCt) {
-                    ownerCt instanceof Ext.Window &&
-                        cmp.buttons[0].enable();
-                }
-            }
-        });
-        return stylesPanel;
-    },
-
-    /**
-     * Method: initCapGrid
-     * Constructs a window with a capabilities grid.
-     */
-    initCapGrid: function(){
-
-        var initialSourceId, source, data = [];        
-        for (var id in this.layerSources) {
-            source = this.layerSources[id];
-            if (initialSourceId === undefined &&
-                    source instanceof gxp.plugins.WMSSource &&
-                    source.url.replace(this.urlPortRegEx, "$1/").indexOf(
-                        this.localGeoServerBaseUrl.replace(
-                            this.urlPortRegEx, "$1/")) === 0) {
-                initialSourceId = id;
-            }
-            if (source.store) {
-                data.push([id, this.layerSources[id].title || id]);                
-            }
-        }
-        // fall back to 1st source if the local GeoServer WMS is not used
-        if (initialSourceId === undefined) {
-            initialSourceId = data[0][0];
-        }
-
-        var sources = new Ext.data.ArrayStore({
-            fields: ["id", "title"],
-            data: data
-        });
-
-        var expander = new GeoExplorer.CapabilitiesRowExpander({
-            ows: this.localGeoServerBaseUrl + "ows"
-        });
-        
-        var addLayers = function() {
-            var key = sourceComboBox.getValue();
-            var layerStore = this.mapPanel.layers;
-            var source = this.layerSources[key];
-            var records = capGridPanel.getSelectionModel().getSelections();
-            var record;
-            for (var i=0, ii=records.length; i<ii; ++i) {
-                record = source.createLayerRecord({
-                    name: records[i].get("name"),
-                    source: key,
-                    buffer: 0
-                });
-                if (record) {
-                    if (record.get("group") === "background") {
-                        var pos = layerStore.queryBy(function(rec) {
-                            return rec.get("group") === "background";
-                        }).getCount();
-                        layerStore.insert(pos, [record]);
-                    } else {
-                        layerStore.add([record]);
-                    }
-                }
-            }
-        };
-
-        source = this.layerSources[initialSourceId];
-        if (source.store.getCount() == 0) {
-            // assuming a lazy source
-            source.store.on("load", function() {
-                var index = sources.find("id", initialSourceId);
-                var rec = sources.getAt(index);
-                rec.set("title", source.title);
-                sourceComboBox.onSelect(rec, index);
-            });
-            source.store.load();
-        }
-        source.store.filterBy(function(r) {
-            return !!source.getProjection(r);
-        }, this);
-        var capGridPanel = new Ext.grid.GridPanel({
-            store: source.store,
-            layout: 'fit',
-            region: 'center',
-            autoScroll: true,
-            autoExpandColumn: "title",
-            plugins: [expander],
-            colModel: new Ext.grid.ColumnModel([
-                expander,
-                {header: "Name", dataIndex: "name", width: 150, sortable: true},
-                {id: "title", header: "Title", dataIndex: "title", sortable: true}
-            ]),
-            listeners: {
-                rowdblclick: addLayers,
-                scope: this
-            }
-        });
-
-        var sourceComboBox = new Ext.form.ComboBox({
-            store: sources,
-            valueField: "id",
-            displayField: "title",
-            triggerAction: "all",
-            editable: false,
-            allowBlank: false,
-            forceSelection: true,
-            mode: "local",
-            value: initialSourceId,
-            listeners: {
-                select: function(combo, record, index) {
-                    var id = record.get("id");
-                    var source = this.layerSources[id];
-                    var store = source.store;
-                    if (store.getCount() == 0) {
-                        // assuming a lazy source
-                        source.store.on("load", function() {
-                            var index = sources.find("id", id);
-                            var rec = sources.getAt(index);
-                            rec.set("title", source.title);
-                            sourceComboBox.onSelect(rec, index);
-                        });
-                        store.load();
-                    }
-                    store.filterBy(function(r) {
-                        return !!source.getProjection(r);
-                    }, this);
-                    expander.ows = store.url;
-                    capGridPanel.reconfigure(store, capGridPanel.getColumnModel());
-                    // TODO: remove the following when this Ext issue is addressed
-                    // http://www.extjs.com/forum/showthread.php?100345-GridPanel-reconfigure-should-refocus-view-to-correct-scroller-height&p=471843
-                    capGridPanel.getView().focusRow(0);
-                },
-                scope: this
-            }
-        });
-
-        var capGridToolbar = null;
-
-        if (this.proxy || this.layerSources.getCount() > 1) {
-            capGridToolbar = [
-                new Ext.Toolbar.TextItem({
-                    text: this.layerSelectionLabel
-                }),
-                sourceComboBox
-            ];
-        }
-
-        if (this.proxy) {
-            capGridToolbar.push(new Ext.Button({
-                text: this.layerAdditionLabel, 
-                handler: function() {
-                    newSourceWindow.show();
-                }
-            }));
-        }
-
-        var app = this;
-        var newSourceWindow = new gxp.NewSourceWindow({
-            modal: true,
-            listeners: {
-                "server-added": function(url) {
-                    newSourceWindow.setLoading();
-                    this.addLayerSource({
-                        config: {url: url}, // assumes default of gxp_wmssource
-                        callback: function(id) {
-                            // add to combo and select
-                            var record = new sources.recordType({
-                                id: id,
-                                title: this.layerSources[id].title || id // TODO: titles
-                            });
-                            sources.insert(0, [record]);
-                            sourceComboBox.onSelect(record, 0);
-                            newSourceWindow.hide();
-                        },
-                        failure: function() {
-                            // TODO: wire up success/failure
-                            newSourceWindow.setError("Error contacting server.\nPlease check the url and try again.");
-                        },
-                        scope: this
-                    });
-                },
-                scope: this
-            },
-            // hack to get the busy mask so we can close it in case of a
-            // communication failure
-            addSource: function(url, success, failure, scope) {
-                app.busyMask = scope.loadMask;
-            }
-        });
-        
-        this.capGrid = new Ext.Window({
-            title: this.capGridText,
-            closeAction: 'hide',
-            layout: 'border',
-            height: 300,
-            width: 600,
-            modal: true,
-            items: [
-                capGridPanel
-            ],
-            tbar: capGridToolbar,
-            bbar: [
-                "->",
-                new Ext.Button({
-                    text: this.capGridAddLayersText,
-                    iconCls: "icon-addlayers",
-                    handler: addLayers,
-                    scope : this
-                }),
-                new Ext.Button({
-                    text: this.capGridDoneText,
-                    handler: function() {
-                        this.capGrid.hide();
-                    },
-                    scope: this
-                })
-            ],
-            listeners: {
-                hide: function(win){
-                    capGridPanel.getSelectionModel().clearSelections();
-                }
-            }
-        });
-    },
-
-    /**
-     * Method: showCapabilitiesGrid
-     * Shows the window with a capabilities grid.
-     */
-    showCapabilitiesGrid: function() {
-        if(!this.capGrid) {
-            this.initCapGrid();
-        }
-        this.capGrid.show();
-    },
-
-=======
->>>>>>> fe4255ff
     /** private: method[createMapOverlay]
      * Builds the :class:`Ext.Panel` containing components to be overlaid on the
      * map, setting up the special configuration for its layout and 
