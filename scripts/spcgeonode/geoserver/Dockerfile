FROM openjdk:8-jre-alpine

<<<<<<< HEAD
ARG version=2.14.3
ARG branch=2.14.x
=======
ARG version=2.15.2
ARG branch=2.15.2
>>>>>>> 8f83f8b3
ARG plugins=

# Install dependencies
RUN apk add --no-cache ca-certificates openssl curl postgresql-client fontconfig ttf-ubuntu-font-family
RUN update-ca-certificates

WORKDIR /

# Download Geoserver
# we first download vanilla geoserver, as it comes with preset jetty and launch scripts
# then we replace it with the geonode build
# TODO : this is a bit dirty..... can't we stat from vanilla Geoserver ?
# TODO : merge into on step
RUN echo "Download geoserver for geonode" && \
    wget https://downloads.sourceforge.net/project/geoserver/GeoServer/$version/geoserver-$version-bin.zip && \
    wget https://build.geo-solutions.it/geonode/geoserver/latest/geoserver-$branch.war --no-check-certificate && \
    unzip geoserver-$version-bin.zip && \
    mv geoserver-$version geoserver && \
    rm /geoserver-$version-bin.zip && \
    rm /geoserver-$version/webapps/geoserver/* -rf && \
    unzip -o geoserver-$branch.war -d /geoserver/webapps/geoserver/ && \
    rm /geoserver-$branch.war

# Plugins support
# Example:
#   $ docker-compose build --build-arg plugins="csw" geoserver
RUN for plugin in $plugins; do \
        wget https://downloads.sourceforge.net/project/geoserver/GeoServer/$version/extensions/geoserver-$version-$plugin-plugin.zip && \
        unzip -o geoserver-$version-$plugin-plugin.zip -d /geoserver/webapps/geoserver/WEB-INF/lib && \
        rm geoserver-$version-$plugin-plugin.zip; \
    done

# Download initial data dir
RUN wget https://build.geo-solutions.it/geonode/geoserver/latest/data-$branch.zip --no-check-certificate
RUN unzip /data-$branch.zip
RUN ls /data

WORKDIR /geoserver/

# Add the entrypoint
ADD docker-entrypoint.sh /docker-entrypoint.sh
RUN chmod +x /docker-entrypoint.sh
ENTRYPOINT ["/docker-entrypoint.sh"]

# Export ports
EXPOSE 8080

# Set environnment variables
ENV GEOSERVER_HOME=/geoserver
ENV GEOSERVER_DATA_DIR=/spcgeonode-geodatadir

# Run geoserver
CMD ["bin/startup.sh"]<|MERGE_RESOLUTION|>--- conflicted
+++ resolved
@@ -1,12 +1,7 @@
 FROM openjdk:8-jre-alpine
 
-<<<<<<< HEAD
-ARG version=2.14.3
-ARG branch=2.14.x
-=======
 ARG version=2.15.2
 ARG branch=2.15.2
->>>>>>> 8f83f8b3
 ARG plugins=
 
 # Install dependencies
