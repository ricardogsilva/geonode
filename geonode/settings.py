--- conflicted
+++ resolved
@@ -1123,12 +1123,7 @@
     DEFAULT_FILE_STORAGE = 'storages.backends.s3boto.S3BotoStorage'
     MEDIA_URL = "https://%s/%s/" % (AWS_S3_BUCKET_DOMAIN, MEDIAFILES_LOCATION)
 
-<<<<<<< HEAD
-djcelery.setup_loader()
-=======
-
 # djcelery.setup_loader()
->>>>>>> 27485511
 
 # There are 3 ways to override GeoNode settings:
 # 1. Using environment variables, if your changes to GeoNode are minimal.
