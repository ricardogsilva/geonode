# -*- coding: utf-8 -*-
#########################################################################
#
# Copyright (C) 2016 OSGeo
#
# This program is free software: you can redistribute it and/or modify
# it under the terms of the GNU General Public License as published by
# the Free Software Foundation, either version 3 of the License, or
# (at your option) any later version.
#
# This program is distributed in the hope that it will be useful,
# but WITHOUT ANY WARRANTY; without even the implied warranty of
# MERCHANTABILITY or FITNESS FOR A PARTICULAR PURPOSE. See the
# GNU General Public License for more details.
#
# You should have received a copy of the GNU General Public License
# along with this program. If not, see <http://www.gnu.org/licenses/>.
#
#########################################################################

# Django settings for the GeoNode project.
import os
import sys
import re
from datetime import timedelta

from kombu import Queue
from geonode import __file__ as geonode_path
from geonode import get_version
from geonode.celery_app import app  # flake8: noqa
from distutils.util import strtobool
from django.conf import global_settings
import djcelery
import dj_database_url


#
# General Django development settings
#

# GeoNode Version
VERSION = get_version()

# Defines the directory that contains the settings file as the PROJECT_ROOT
# It is used for relative settings elsewhere.
PROJECT_ROOT = os.path.abspath(os.path.dirname(__file__))

# Setting debug to true makes Django serve static media and
# present pretty error pages.
DEBUG = strtobool(os.getenv('DEBUG', 'True'))

# Set to True to load non-minified versions of (static) client dependencies
# Requires to set-up Node and tools that are required for static development
# otherwise it will raise errors for the missing non-minified dependencies
DEBUG_STATIC = strtobool(os.getenv('DEBUG_STATIC', 'False'))

#Define email service on GeoNode
EMAIL_ENABLE = strtobool(os.getenv('EMAIL_ENABLE', 'True'))

if EMAIL_ENABLE:
    EMAIL_BACKEND = 'django.core.mail.backends.smtp.EmailBackend'
    EMAIL_HOST = 'localhost'
    EMAIL_PORT = 25
    EMAIL_HOST_USER = ''
    EMAIL_HOST_PASSWORD = ''
    EMAIL_USE_TLS = False
    DEFAULT_FROM_EMAIL = 'GeoNode <no-reply@geonode.org>'

# This is needed for integration tests, they require
# geonode to be listening for GeoServer auth requests.
os.environ['DJANGO_LIVE_TEST_SERVER_ADDRESS'] = 'localhost:8000'

ALLOWED_HOSTS = ['localhost', 'django'] if os.getenv('ALLOWED_HOSTS') is None \
    else re.split(r' *[,|:|;] *', os.getenv('ALLOWED_HOSTS'))

# AUTH_IP_WHITELIST property limits access to users/groups REST endpoints
# to only whitelisted IP addresses.
#
# Empty list means 'allow all'
#
# If you need to limit 'api' REST calls to only some specific IPs
# fill the list like below:
#
# AUTH_IP_WHITELIST = ['192.168.1.158', '192.168.1.159']
AUTH_IP_WHITELIST = []

# Make this unique, and don't share it with anybody.
_DEFAULT_SECRET_KEY = 'myv-y4#7j-d*p-__@j#*3z@!y24fz8%^z2v6atuy4bo9vqr1_a'
SECRET_KEY = os.getenv('SECRET_KEY', _DEFAULT_SECRET_KEY)

DATABASE_URL = os.getenv(
    'DATABASE_URL',
    'spatialite:///{path}'.format(
        path=os.path.join(PROJECT_ROOT, 'development.db')
    )
)

# Defines settings for development

# since GeoDjango is in use, you should use gis-enabled engine, for example:
# 'ENGINE': 'django.contrib.gis.db.backends.postgis'
# see https://docs.djangoproject.com/en/1.8/ref/contrib/gis/db-api/#module-django.contrib.gis.db.backends for
# detailed list of supported backends and notes.
DATABASES = {
    'default': dj_database_url.parse(DATABASE_URL, conn_max_age=600)
}

MANAGERS = ADMINS = os.getenv('ADMINS', [])

# Local time zone for this installation. Choices can be found here:
# http://en.wikipedia.org/wiki/List_of_tz_zones_by_name
# although not all choices may be available on all operating systems.
# If running in a Windows environment this must be set to the same as your
# system time zone.
TIME_ZONE = os.getenv('TIME_ZONE', "America/Chicago")

SITE_ID = int(os.getenv('SITE_ID', '1'))

USE_I18N = strtobool(os.getenv('USE_I18N', 'True'))
USE_L10N = strtobool(os.getenv('USE_I18N', 'True'))

# Language code for this installation. All choices can be found here:
# http://www.i18nguy.com/unicode/language-identifiers.html
LANGUAGE_CODE = os.getenv('LANGUAGE_CODE', "en")


_DEFAULT_LANGUAGES = (
    ('en', 'English'),
    ('es', 'Español'),
    ('it', 'Italiano'),
    ('fr', 'Français'),
    ('de', 'Deutsch'),
    ('el', 'Ελληνικά'),
    ('id', 'Bahasa Indonesia'),
    ('zh-cn', '中文'),
    ('ja', '日本語'),
    ('fa', 'Persian'),
    ('ar', 'Arabic'),
    ('bn', 'Bengali'),
    ('ne', 'Nepali'),
    ('sq', 'Albanian'),
    ('af', 'Afrikaans'),
    ('sw', 'Swahili'),
    ('pt', 'Portuguese'),
    ('pt-br', 'Portuguese (Brazil)'),
    ('ru', 'Russian'),
    ('vi', 'Vietnamese'),
    ('ko', '한국어'),
    ('am', 'Amharic'),
    ('km', 'Khmer'),
    ('pl', 'Polish'),
    ('sv', 'Swedish'),
    ('th', 'ไทย'),
    ('uk', 'Ukranian'),
    ('si', 'Sinhala'),
    ('ta', 'Tamil'),
    ('tl', 'Tagalog'),
)

LANGUAGES = os.getenv('LANGUAGES', _DEFAULT_LANGUAGES)

EXTRA_LANG_INFO = {
    'am': {
        'bidi': False,
        'code': 'am',
        'name': 'Amharic',
        'name_local': 'Amharic',
        },
    'tl': {
        'bidi': False,
        'code': 'tl',
        'name': 'Tagalog',
        'name_local': 'tagalog',
        },
    'ta': {
        'bidi': False,
        'code': 'ta',
        'name': 'Tamil',
        'name_local': u'tamil',
        },
    'si': {
        'bidi': False,
        'code': 'si',
        'name': 'Sinhala',
        'name_local': 'sinhala',
        },
}


AUTH_USER_MODEL = os.getenv('AUTH_USER_MODEL', 'people.Profile')

MODELTRANSLATION_LANGUAGES = ['en', ]

MODELTRANSLATION_DEFAULT_LANGUAGE = 'en'

MODELTRANSLATION_FALLBACK_LANGUAGES = ('en',)

# Absolute path to the directory that holds media.
# Example: "/home/media/media.lawrence.com/"
MEDIA_ROOT = os.getenv('MEDIA_ROOT', os.path.join(PROJECT_ROOT, "uploaded"))

# URL that handles the media served from MEDIA_ROOT. Make sure to use a
# trailing slash if there is a path component (optional in other cases).
# Examples: "http://media.lawrence.com", "http://example.com/media/"
MEDIA_URL = os.getenv('MEDIA_URL', "/uploaded/")
LOCAL_MEDIA_URL = os.getenv('LOCAL_MEDIA_URL', "/uploaded/")

# Absolute path to the directory that holds static files like app media.
# Example: "/home/media/media.lawrence.com/apps/"
STATIC_ROOT = os.getenv('STATIC_ROOT',
                        os.path.join(PROJECT_ROOT, "static_root")
                        )

# URL that handles the static files like app media.
# Example: "http://media.lawrence.com"
STATIC_URL = os.getenv('STATIC_URL', "/static/")

# Additional directories which hold static files
_DEFAULT_STATICFILES_DIRS = [
    os.path.join(PROJECT_ROOT, "static"),
]

STATICFILES_DIRS = os.getenv('STATICFILES_DIRS', _DEFAULT_STATICFILES_DIRS)

# List of finder classes that know how to find static files in
# various locations.
STATICFILES_FINDERS = (
    'django.contrib.staticfiles.finders.FileSystemFinder',
    'django.contrib.staticfiles.finders.AppDirectoriesFinder',
    #    'django.contrib.staticfiles.finders.DefaultStorageFinder',
)

# Location of translation files
_DEFAULT_LOCALE_PATHS = (
    os.path.join(PROJECT_ROOT, "locale"),
)

LOCALE_PATHS = os.getenv('LOCALE_PATHS', _DEFAULT_LOCALE_PATHS)


# Location of url mappings
ROOT_URLCONF = os.getenv('ROOT_URLCONF', 'geonode.urls')

# Login and logout urls override
LOGIN_URL = os.getenv('LOGIN_URL', '/account/login/')
LOGOUT_URL = os.getenv('LOGOUT_URL', '/account/logout/')

# Documents application
ALLOWED_DOCUMENT_TYPES = [
    'doc', 'docx', 'gif', 'jpg', 'jpeg', 'ods', 'odt', 'odp', 'pdf', 'png',
    'ppt', 'pptx', 'rar', 'sld', 'tif', 'tiff', 'txt', 'xls', 'xlsx', 'xml',
    'zip', 'gz', 'qml'
]
MAX_DOCUMENT_SIZE = int(os.getenv('MAX_DOCUMENT_SIZE ', '2'))  # MB

# DOCUMENT_TYPE_MAP and DOCUMENT_MIMETYPE_MAP update enumerations in
# documents/enumerations.py and should only
# need to be uncommented if adding other types
# to settings.ALLOWED_DOCUMENT_TYPES

# DOCUMENT_TYPE_MAP = {}
# DOCUMENT_MIMETYPE_MAP = {}

GEONODE_APPS = (
    # GeoNode internal apps
    'geonode.people',
    'geonode.base',
    'geonode.layers',
    'geonode.maps',
    'geonode.proxy',
    'geonode.security',
    'geonode.social',
    'geonode.catalogue',
    'geonode.documents',
    'geonode.api',
    'geonode.groups',
    'geonode.services',

    # QGIS Server Apps
    # 'geonode_qgis_server',

    # GeoServer Apps
    # Geoserver needs to come last because
    # it's signals may rely on other apps' signals.
    'geonode.geoserver',
    'geonode.upload',
    'geonode.tasks',

)

GEONODE_CONTRIB_APPS = (
    # GeoNode Contrib Apps
    # 'geonode.contrib.dynamic',
    # 'geonode.contrib.exif',
    # 'geonode.contrib.favorite',
    # 'geonode.contrib.geogig',
    # 'geonode.contrib.geosites',
    # 'geonode.contrib.nlp',
    # 'geonode.contrib.slack',
    'geonode.contrib.metadataxsl',
    'geonode.contrib.api_basemaps',
)

# Uncomment the following line to enable contrib apps
GEONODE_APPS = GEONODE_CONTRIB_APPS + GEONODE_APPS

INSTALLED_APPS = (

    'modeltranslation',

    # Boostrap admin theme
    # 'django_admin_bootstrapped.bootstrap3',
    # 'django_admin_bootstrapped',

    # Apps bundled with Django
    'django.contrib.auth',
    'django.contrib.contenttypes',
    'django.contrib.sessions',
    'django.contrib.sites',
    'django.contrib.admin',
    'django.contrib.sitemaps',
    'django.contrib.staticfiles',
    'django.contrib.messages',
    'django.contrib.humanize',
    'django.contrib.gis',

    # Third party apps

    # Utility
    'pagination',
    'taggit',
    'treebeard',
    'friendlytagloader',
    'geoexplorer',
    'leaflet',
    'django_extensions',
    #'geonode-client',
    # 'haystack',
    'autocomplete_light',
    'mptt',
    # 'modeltranslation',
    # 'djkombu',
    'djcelery',
    'kombu.transport.django',

    'storages',
    'floppyforms',

    # Theme
    "pinax_theme_bootstrap",
    'django_forms_bootstrap',

    # Social
    'account',
    'avatar',
    'dialogos',
    'agon_ratings',
    'announcements',
    'actstream',
    'user_messages',
    'tastypie',
    'polymorphic',
    'guardian',
    'oauth2_provider',
) + GEONODE_APPS

MONITORING_ENABLED = False
MONITORING_DATA_TTL = timedelta(days=14)


LOGGING = {
    'version': 1,
    'disable_existing_loggers': True,
    'formatters': {
        'verbose': {
            'format': '%(levelname)s %(asctime)s %(module)s %(process)d '
                      '%(thread)d %(message)s'
        },
        'simple': {
            'format': '%(message)s',
        },
    },
    'filters': {
        'require_debug_false': {
            '()': 'django.utils.log.RequireDebugFalse'
        }
    },
    'handlers': {
        'null': {
            'level': 'ERROR',
            'class': 'django.utils.log.NullHandler',
        },
        'console': {
            'level': 'ERROR',
            'class': 'logging.StreamHandler',
            'formatter': 'simple'
        },
        'mail_admins': {
            'level': 'ERROR', 'filters': ['require_debug_false'],
            'class': 'django.utils.log.AdminEmailHandler',
        }
    },
    "loggers": {
        "django": {
            "handlers": ["console"], "level": "ERROR", },
        "geonode": {
            "handlers": ["console"], "level": "ERROR", },
        "gsconfig.catalog": {
            "handlers": ["console"], "level": "ERROR", },
        "owslib": {
            "handlers": ["console"], "level": "ERROR", },
        "pycsw": {
            "handlers": ["console"], "level": "ERROR", },
        },
    }

#
# Customizations to built in Django settings required by GeoNode
#

# Django automatically includes the "templates" dir in all the INSTALLED_APPS.
TEMPLATES = [
    {
        'NAME': 'GeoNode Project Templates',
        'BACKEND': 'django.template.backends.django.DjangoTemplates',
        'DIRS': [os.path.join(PROJECT_ROOT, "templates")],
        'APP_DIRS': True,
        'OPTIONS': {
            'context_processors': [
                'django.contrib.auth.context_processors.auth',
                'django.core.context_processors.debug',
                'django.core.context_processors.i18n',
                'django.core.context_processors.tz',
                'django.core.context_processors.media',
                'django.core.context_processors.static',
                'django.core.context_processors.request',
                'django.contrib.messages.context_processors.messages',
                'account.context_processors.account',
                'geonode.context_processors.resource_urls',
                'geonode.geoserver.context_processors.geoserver_urls',
            ],
            'debug': DEBUG,
        },
    },
]

MIDDLEWARE_CLASSES = (
    'django.middleware.common.CommonMiddleware',
    'django.contrib.sessions.middleware.SessionMiddleware',
    'django.contrib.messages.middleware.MessageMiddleware',

    # The setting below makes it possible to serve different languages per
    # user depending on things like headers in HTTP requests.
    'django.middleware.locale.LocaleMiddleware',
    'pagination.middleware.PaginationMiddleware',
    'django.middleware.csrf.CsrfViewMiddleware',
    'django.contrib.auth.middleware.AuthenticationMiddleware',
    'django.middleware.clickjacking.XFrameOptionsMiddleware',

    # This middleware allows to print private layers for the users that have
    # the permissions to view them.
    # It sets temporary the involved layers as public before restoring the
    # permissions.
    # Beware that for few seconds the involved layers are public there could be
    # risks.
    # 'geonode.middleware.PrintProxyMiddleware',

    # If you use SessionAuthenticationMiddleware, be sure it appears before OAuth2TokenMiddleware.
    # SessionAuthenticationMiddleware is NOT required for using django-oauth-toolkit.
    'django.contrib.auth.middleware.SessionAuthenticationMiddleware',
    'oauth2_provider.middleware.OAuth2TokenMiddleware',
)


# Replacement of default authentication backend in order to support
# permissions per object.
AUTHENTICATION_BACKENDS = (
    'oauth2_provider.backends.OAuth2Backend',
    'django.contrib.auth.backends.ModelBackend',
    'guardian.backends.ObjectPermissionBackend',
)

OAUTH2_PROVIDER = {
    'SCOPES': {
        'read': 'Read scope',
        'write': 'Write scope',
        'groups': 'Access to your groups'
    },

    'CLIENT_ID_GENERATOR_CLASS': 'oauth2_provider.generators.ClientIdGenerator',
}

# authorized exempt urls needed for oauth when GeoNode is set to lockdown
AUTH_EXEMPT_URLS = ('/api/o/*', '/api/roles', '/api/adminRole', '/api/users',)

ANONYMOUS_USER_ID = os.getenv('ANONYMOUS_USER_ID','-1')
GUARDIAN_GET_INIT_ANONYMOUS_USER = os.getenv(
    'GUARDIAN_GET_INIT_ANONYMOUS_USER',
    'geonode.people.models.get_anonymous_user_instance'
)

# Whether the uplaoded resources should be public and downloadable by default
# or not
DEFAULT_ANONYMOUS_VIEW_PERMISSION = strtobool(
    os.getenv('DEFAULT_ANONYMOUS_VIEW_PERMISSION', 'True')
)
DEFAULT_ANONYMOUS_DOWNLOAD_PERMISSION = strtobool(
    os.getenv('DEFAULT_ANONYMOUS_VIEW_PERMISSION', 'True')
)

#
# Settings for default search size
#
DEFAULT_SEARCH_SIZE = int(os.getenv('DEFAULT_SEARCH_SIZE', '10'))


#
# Settings for third party apps
#

# Agon Ratings
AGON_RATINGS_CATEGORY_CHOICES = {
    "maps.Map": {
        "map": "How good is this map?"
    },
    "layers.Layer": {
        "layer": "How good is this layer?"
    },
    "documents.Document": {
        "document": "How good is this document?"
    }
}

# Activity Stream
ACTSTREAM_SETTINGS = {
    'FETCH_RELATIONS': True,
    'USE_PREFETCH': False,
    'USE_JSONFIELD': True,
    'GFK_FETCH_DEPTH': 1,
}


# prevent signing up by default
ACCOUNT_OPEN_SIGNUP = True

ACCOUNT_EMAIL_CONFIRMATION_EMAIL = strtobool(
    os.getenv('ACCOUNT_EMAIL_CONFIRMATION_EMAIL', 'False')
)
ACCOUNT_EMAIL_CONFIRMATION_REQUIRED = strtobool(
    os.getenv('ACCOUNT_EMAIL_CONFIRMATION_REQUIRED', 'False')
)
ACCOUNT_APPROVAL_REQUIRED = strtobool(
    os.getenv('ACCOUNT_APPROVAL_REQUIRED', 'False')
)

# Email for users to contact admins.
THEME_ACCOUNT_CONTACT_EMAIL = os.getenv(
    'THEME_ACCOUNT_CONTACT_EMAIL', 'admin@example.com'
)

#
# Test Settings
#

# Setting a custom test runner to avoid running the tests for
# some problematic 3rd party apps
TEST_RUNNER = 'django_nose.NoseTestSuiteRunner'


TEST = 'test' in sys.argv
# Arguments for the test runner
NOSE_ARGS = [
    '--nocapture',
    '--detailed-errors',
]

#
# GeoNode specific settings
#
SITEURL = os.getenv('SITEURL', "http://localhost:8000/")

USE_QUEUE = strtobool(os.getenv('USE_QUEUE', 'False'))

DEFAULT_WORKSPACE = os.getenv('DEFAULT_WORKSPACE', 'geonode')
CASCADE_WORKSPACE = os.getenv('CASCADE_WORKSPACE', 'geonode')

OGP_URL = os.getenv('OGP_URL', "http://geodata.tufts.edu/solr/select")

# Topic Categories list should not be modified (they are ISO). In case you
# absolutely need it set to True this variable
MODIFY_TOPICCATEGORY = strtobool(os.getenv('MODIFY_TOPICCATEGORY', 'False'))

MISSING_THUMBNAIL = os.getenv(
    'MISSING_THUMBNAIL', 'geonode/img/missing_thumb.png'
)

# Search Snippet Cache Time in Seconds
CACHE_TIME = int(os.getenv('CACHE_TIME', '0'))

GEOSERVER_LOCATION = os.getenv(
    'GEOSERVER_LOCATION', 'http://localhost:8080/geoserver/'
)

GEOSERVER_PUBLIC_LOCATION = os.getenv(
    'GEOSERVER_PUBLIC_LOCATION', 'http://localhost:8080/geoserver/'
)

OGC_SERVER_DEFAULT_USER = os.getenv(
    'GEOSERVER_ADMIN_USER', 'admin'
)

OGC_SERVER_DEFAULT_PASSWORD = os.getenv(
    'GEOSERVER_ADMIN_PASSWORD', 'geoserver'
)

# OGC (WMS/WFS/WCS) Server Settings
# OGC (WMS/WFS/WCS) Server Settings
OGC_SERVER = {
    'default': {
        'BACKEND': 'geonode.geoserver',
        'LOCATION': GEOSERVER_LOCATION,
        'LOGIN_ENDPOINT': 'j_spring_oauth2_geonode_login',
        'LOGOUT_ENDPOINT': 'j_spring_oauth2_geonode_logout',
        # PUBLIC_LOCATION needs to be kept like this because in dev mode
        # the proxy won't work and the integration tests will fail
        # the entire block has to be overridden in the local_settings
        'PUBLIC_LOCATION': GEOSERVER_PUBLIC_LOCATION,
        'USER': OGC_SERVER_DEFAULT_USER,
        'PASSWORD': OGC_SERVER_DEFAULT_PASSWORD,
        'MAPFISH_PRINT_ENABLED': True,
        'PRINT_NG_ENABLED': True,
        'GEONODE_SECURITY_ENABLED': True,
        'GEOGIG_ENABLED': False,
        'WMST_ENABLED': False,
        'BACKEND_WRITE_ENABLED': True,
        'WPS_ENABLED': False,
        'LOG_FILE': '%s/geoserver/data/logs/geoserver.log'
        % os.path.abspath(os.path.join(PROJECT_ROOT, os.pardir)),
        # Set to name of database in DATABASES dictionary to enable
        'DATASTORE': '',  # 'datastore',
        'PG_GEOGIG': False,
        'TIMEOUT': 10  # number of seconds to allow for HTTP requests
    }
}

# Uploader Settings
UPLOADER = {
    'BACKEND': 'geonode.rest',
    'OPTIONS': {
        'TIME_ENABLED': False,
        'MOSAIC_ENABLED': False,
        'GEOGIG_ENABLED': False,
    }
}

# CSW settings
CATALOGUE = {
    'default': {
        # The underlying CSW implementation
        # default is pycsw in local mode (tied directly to GeoNode Django DB)
        'ENGINE': 'geonode.catalogue.backends.pycsw_local',
        # pycsw in non-local mode
        # 'ENGINE': 'geonode.catalogue.backends.pycsw_http',
        # GeoNetwork opensource
        # 'ENGINE': 'geonode.catalogue.backends.geonetwork',
        # deegree and others
        # 'ENGINE': 'geonode.catalogue.backends.generic',

        # The FULLY QUALIFIED base url to the CSW instance for this GeoNode
        'URL': '%scatalogue/csw' % SITEURL,
        # 'URL': 'http://localhost:8080/geonetwork/srv/en/csw',
        # 'URL': 'http://localhost:8080/deegree-csw-demo-3.0.4/services',

        # login credentials (for GeoNetwork)
        # 'USER': 'admin',
        # 'PASSWORD': 'admin',
    }
}

# pycsw settings
PYCSW = {
    # pycsw configuration
    'CONFIGURATION': {
        # uncomment / adjust to override server config system defaults
        # 'server': {
        #    'maxrecords': '10',
        #    'pretty_print': 'true',
        #    'federatedcatalogues': 'http://catalog.data.gov/csw'
        # },
        'metadata:main': {
            'identification_title': 'GeoNode Catalogue',
            'identification_abstract': 'GeoNode is an open source platform' \
            ' that facilitates the creation, sharing, and collaborative use' \
            ' of geospatial data',
            'identification_keywords': 'sdi, catalogue, discovery, metadata,' \
            ' GeoNode',
            'identification_keywords_type': 'theme',
            'identification_fees': 'None',
            'identification_accessconstraints': 'None',
            'provider_name': 'Organization Name',
            'provider_url': SITEURL,
            'contact_name': 'Lastname, Firstname',
            'contact_position': 'Position Title',
            'contact_address': 'Mailing Address',
            'contact_city': 'City',
            'contact_stateorprovince': 'Administrative Area',
            'contact_postalcode': 'Zip or Postal Code',
            'contact_country': 'Country',
            'contact_phone': '+xx-xxx-xxx-xxxx',
            'contact_fax': '+xx-xxx-xxx-xxxx',
            'contact_email': 'Email Address',
            'contact_url': 'Contact URL',
            'contact_hours': 'Hours of Service',
            'contact_instructions': 'During hours of service. Off on ' \
            'weekends.',
            'contact_role': 'pointOfContact',
        },
        'metadata:inspire': {
            'enabled': 'true',
            'languages_supported': 'eng,gre',
            'default_language': 'eng',
            'date': 'YYYY-MM-DD',
            'gemet_keywords': 'Utility and governmental services',
            'conformity_service': 'notEvaluated',
            'contact_name': 'Organization Name',
            'contact_email': 'Email Address',
            'temp_extent': 'YYYY-MM-DD/YYYY-MM-DD',
        }
    }
}

# GeoNode javascript client configuration

# default map projection
# Note: If set to EPSG:4326, then only EPSG:4326 basemaps will work.
DEFAULT_MAP_CRS = "EPSG:900913"

# Where should newly created maps be focused?
DEFAULT_MAP_CENTER = (0, 0)

# How tightly zoomed should newly created maps be?
# 0 = entire world;
# maximum zoom is between 12 and 15 (for Google Maps, coverage varies by area)
DEFAULT_MAP_ZOOM = 0

ALT_OSM_BASEMAPS = os.environ.get('ALT_OSM_BASEMAPS', False)
CARTODB_BASEMAPS = os.environ.get('CARTODB_BASEMAPS', False)
STAMEN_BASEMAPS = os.environ.get('STAMEN_BASEMAPS', False)
THUNDERFOREST_BASEMAPS = os.environ.get('THUNDERFOREST_BASEMAPS', False)
MAPBOX_ACCESS_TOKEN = os.environ.get('MAPBOX_ACCESS_TOKEN', None)
BING_API_KEY = os.environ.get('BING_API_KEY', None)

# handle timestamps like 2017-05-30 16:04:00.719 UTC
DATETIME_INPUT_FORMATS = global_settings.DATETIME_INPUT_FORMATS + ('%Y-%m-%d %H:%M:%S.%f %Z', '%Y-%m-%dT%H:%M:%S.%f')

MAP_BASELAYERS = [{
    "source": {"ptype": "gxp_olsource"},
    "type": "OpenLayers.Layer",
    "args": ["No background"],
    "name": "background",
    "visibility": False,
    "fixed": True,
    "group":"background"
},
# {
#     "source": {"ptype": "gxp_olsource"},
#     "type": "OpenLayers.Layer.XYZ",
#     "title": "TEST TILE",
#     "args": ["TEST_TILE", "http://test_tiles/tiles/${z}/${x}/${y}.png"],
#     "name": "background",
#     "attribution": "&copy; TEST TILE",
#     "visibility": False,
#     "fixed": True,
#     "group":"background"
# },
{
    "source": {"ptype": "gxp_osmsource"},
    "type": "OpenLayers.Layer.OSM",
    "name": "mapnik",
    "visibility": True,
    "fixed": True,
    "group": "background"
}]

DISPLAY_SOCIAL = strtobool(os.getenv('DISPLAY_SOCIAL', 'True'))
DISPLAY_COMMENTS = strtobool(os.getenv('DISPLAY_COMMENTS', 'True'))
DISPLAY_RATINGS = strtobool(os.getenv('DISPLAY_RATINGS', 'True'))

SOCIAL_ORIGINS = [{
    "label": "Email",
    "url": "mailto:?subject={name}&body={url}",
    "css_class": "email"
}, {
    "label": "Facebook",
    "url": "http://www.facebook.com/sharer.php?u={url}",
    "css_class": "fb"
}, {
    "label": "Twitter",
    "url": "https://twitter.com/share?url={url}&hashtags={hashtags}",
    "css_class": "tw"
}, {
    "label": "Google +",
    "url": "https://plus.google.com/share?url={url}",
    "css_class": "gp"
}]

# CKAN Query String Parameters names pulled from
# http://tinyurl.com/og2jofn
CKAN_ORIGINS = [{
    "label": "Humanitarian Data Exchange (HDX)",
    "url": "https://data.hdx.rwlabs.org/dataset/new?title={name}&"
    "dataset_date={date}&notes={abstract}&caveats={caveats}",
    "css_class": "hdx"
}]
# SOCIAL_ORIGINS.extend(CKAN_ORIGINS)

# Setting TWITTER_CARD to True will enable Twitter Cards
# https://dev.twitter.com/cards/getting-started
# Be sure to replace @GeoNode with your organization or site's twitter handle.
TWITTER_CARD = strtobool(os.getenv('TWITTER_CARD', 'True'))
TWITTER_SITE = '@GeoNode'
TWITTER_HASHTAGS = ['geonode']

OPENGRAPH_ENABLED =  strtobool(os.getenv('OPENGRAPH_ENABLED', 'True'))

# Enable Licenses User Interface
# Regardless of selection, license field stil exists as a field in the
# Resourcebase model.
# Detail Display: above, below, never
# Metadata Options: verbose, light, never
LICENSES = {
    'ENABLED': True,
    'DETAIL': 'above',
    'METADATA': 'verbose',
}

SRID = {
    'DETAIL': 'never',
}

SESSION_SERIALIZER = 'django.contrib.sessions.serializers.PickleSerializer'

# Require users to authenticate before using Geonode
LOCKDOWN_GEONODE = strtobool(os.getenv('LOCKDOWN_GEONODE', 'False'))

# Add additional paths (as regular expressions) that don't require
# authentication.
AUTH_EXEMPT_URLS = ()

# A tuple of hosts the proxy can send requests to.
PROXY_ALLOWED_HOSTS = ()

# The proxy to use when making cross origin requests.
PROXY_URL = '/proxy/?url=' if DEBUG else None

# Haystack Search Backend Configuration. To enable,
# first install the following:
# - pip install django-haystack
# - pip install pyelasticsearch
# Set HAYSTACK_SEARCH to True
# Run "python manage.py rebuild_index"
HAYSTACK_SEARCH = strtobool(os.getenv('HAYSTACK_SEARCH', 'False'))
# Avoid permissions prefiltering
SKIP_PERMS_FILTER = strtobool(os.getenv('SKIP_PERMS_FILTER', 'False'))
# Update facet counts from Haystack
HAYSTACK_FACET_COUNTS = strtobool(os.getenv('HAYSTACK_FACET_COUNTS', 'False'))
# HAYSTACK_CONNECTIONS = {
#    'default': {
#        'ENGINE': 'haystack.backends.elasticsearch_backend.'
#        'ElasticsearchSearchEngine',
#        'URL': 'http://127.0.0.1:9200/',
#        'INDEX_NAME': 'geonode',
#        },
#    }
# HAYSTACK_SIGNAL_PROCESSOR = 'haystack.signals.RealtimeSignalProcessor'
# HAYSTACK_SEARCH_RESULTS_PER_PAGE = 20

# Available download formats
DOWNLOAD_FORMATS_METADATA = [
    'Atom', 'DIF', 'Dublin Core', 'ebRIM', 'FGDC', 'ISO',
]
DOWNLOAD_FORMATS_VECTOR = [
    'JPEG', 'PDF', 'PNG', 'Zipped Shapefile', 'GML 2.0', 'GML 3.1.1', 'CSV',
    'Excel', 'GeoJSON', 'KML', 'View in Google Earth', 'Tiles',
]
DOWNLOAD_FORMATS_RASTER = [
    'JPEG',
    'PDF',
    'PNG',
    'ArcGrid',
    'GeoTIFF',
    'Gtopo30',
    'ImageMosaic',
    'KML',
    'View in Google Earth',
    'Tiles',
    'GML',
    'GZIP'
]

ACCOUNT_NOTIFY_ON_PASSWORD_CHANGE = strtobool(os.getenv('ACCOUNT_NOTIFY_ON_PASSWORD_CHANGE', 'False'))

TASTYPIE_DEFAULT_FORMATS = ['json']

# gravatar settings
AUTO_GENERATE_AVATAR_SIZES = (
    20, 30, 32, 40, 50, 65, 70, 80, 100, 140, 200, 240
)

# Number of results per page listed in the GeoNode search pages
CLIENT_RESULTS_LIMIT = int (os.getenv('CLIENT_RESULTS_LIMIT','100'))

# Number of items returned by the apis 0 equals no limit
API_LIMIT_PER_PAGE = int(os.getenv('API_LIMIT_PER_PAGE','0'))
API_INCLUDE_REGIONS_COUNT = strtobool(os.getenv('API_INCLUDE_REGIONS_COUNT', 'False'))

LEAFLET_CONFIG = {
    'TILES': [
        # Find tiles at:
        # http://leaflet-extras.github.io/leaflet-providers/preview/

        # Stamen toner lite.
        ('Watercolor',
         'http://{s}.tile.stamen.com/watercolor/{z}/{x}/{y}.png',
         'Map tiles by <a href="http://stamen.com">Stamen Design</a>, \
         <a href="http://creativecommons.org/licenses/by/3.0">CC BY 3.0</a> \
         &mdash; Map data &copy; \
         <a href="http://openstreetmap.org">OpenStreetMap</a> contributors, \
         <a href="http://creativecommons.org/licenses/by-sa/2.0/"> \
         CC-BY-SA</a>'),
        ('Toner Lite',
         'http://{s}.tile.stamen.com/toner-lite/{z}/{x}/{y}.png',
         'Map tiles by <a href="http://stamen.com">Stamen Design</a>, \
         <a href="http://creativecommons.org/licenses/by/3.0">CC BY 3.0</a> \
         &mdash; Map data &copy; \
         <a href="http://openstreetmap.org">OpenStreetMap</a> contributors, \
         <a href="http://creativecommons.org/licenses/by-sa/2.0/"> \
         CC-BY-SA</a>'),
    ],
    'PLUGINS': {
        'esri-leaflet': {
            'js': 'lib/js/esri-leaflet.js',
            'auto-include': True,
        },
        'leaflet-fullscreen': {
            'css': 'lib/css/leaflet.fullscreen.css',
            'js': 'lib/js/Leaflet.fullscreen.min.js',
            'auto-include': True,
        },
        'leaflet-opacity': {
            'css': 'lib/css/Control.Opacity.css',
            'js': 'lib/js/Control.Opacity.js',
            'auto-include': True,
        },
        'leaflet-navbar': {
            'css': 'lib/css/Leaflet.NavBar.css',
            'js': 'lib/js/Leaflet.NavBar.js',
            'auto-include': True,
        },
        'leaflet-measure': {
            'css': 'lib/css/leaflet-measure.css',
            'js': 'lib/js/leaflet-measure.js',
            'auto-include': True,
        },
    },
    'SRID': 3857,
    'RESET_VIEW': False
}

if not DEBUG_STATIC:
    # if not DEBUG_STATIC, use minified css and js
    LEAFLET_CONFIG['PLUGINS'] = {
        'leaflet-plugins': {
            'js': 'lib/js/leaflet-plugins.min.js',
            'css': 'lib/css/leaflet-plugins.min.css',
            'auto-include': True,
        }
    }

# option to enable/disable resource unpublishing for administrators
RESOURCE_PUBLISHING = False

# Settings for EXIF contrib app
EXIF_ENABLED = False

# Settings for NLP contrib app
NLP_ENABLED = False
NLP_LOCATION_THRESHOLD = 1.0
NLP_LIBRARY_PATH = os.getenv('NLP_LIBRARY_PATH',"/opt/MITIE/mitielib")
NLP_MODEL_PATH = os.getenv('NLP_MODEL_PATH',"/opt/MITIE/MITIE-models/english/ner_model.dat")

# Settings for Slack contrib app
SLACK_ENABLED = False
SLACK_WEBHOOK_URLS = [
    "https://hooks.slack.com/services/T000/B000/XX"
]

CACHES = {
    # DUMMY CACHE FOR DEVELOPMENT
    'default': {
        'BACKEND': 'django.core.cache.backends.dummy.DummyCache',
    },
    # MEMCACHED EXAMPLE
    # 'default': {
    #     'BACKEND': 'django.core.cache.backends.memcached.MemcachedCache',
    #     'LOCATION': '127.0.0.1:11211',
    #     },
    # FILECACHE EXAMPLE
    # 'default': {
    #     'BACKEND': 'django.core.cache.backends.filebased.FileBasedCache',
    #     'LOCATION': '/tmp/django_cache',
    #     }
}

LAYER_PREVIEW_LIBRARY = 'geoext'
# LAYER_PREVIEW_LIBRARY = 'leaflet'

SERVICE_UPDATE_INTERVAL = 0

SEARCH_FILTERS = {
    'TEXT_ENABLED': True,
    'TYPE_ENABLED': True,
    'CATEGORIES_ENABLED': True,
    'OWNERS_ENABLED': True,
    'KEYWORDS_ENABLED': True,
    'H_KEYWORDS_ENABLED': True,
    'T_KEYWORDS_ENABLED': True,
    'DATE_ENABLED': True,
    'REGION_ENABLED': True,
    'EXTENT_ENABLED': True,
}

# Make Free-Text Kaywords writable from users or read-only
# - if True only admins can edit free-text kwds from admin dashboard
FREETEXT_KEYWORDS_READONLY = False

# notification settings
NOTIFICATION_ENABLED = False or TEST
NOTIFICATION_LANGUAGE_MODULE = "account.Account"

# Queue non-blocking notifications.
NOTIFICATION_QUEUE_ALL = False

# pinax.notifications
# or notification
NOTIFICATIONS_MODULE = 'pinax.notifications'

# set to true to have multiple recipients in /message/create/
USER_MESSAGES_ALLOW_MULTIPLE_RECIPIENTS = False

if NOTIFICATION_ENABLED:
    INSTALLED_APPS += (NOTIFICATIONS_MODULE, )

BROKER_URL = os.getenv('BROKER_URL', "django://")
CELERY_ALWAYS_EAGER = True
CELERY_EAGER_PROPAGATES_EXCEPTIONS = True
CELERY_IGNORE_RESULT = True
CELERY_SEND_EVENTS = False
CELERY_RESULT_BACKEND = None
CELERY_TASK_RESULT_EXPIRES = 1
CELERY_DISABLE_RATE_LIMITS = True
CELERY_DEFAULT_QUEUE = "default"
CELERY_DEFAULT_EXCHANGE = "default"
CELERY_DEFAULT_EXCHANGE_TYPE = "direct"
CELERY_DEFAULT_ROUTING_KEY = "default"
CELERY_CREATE_MISSING_QUEUES = True
CELERY_IMPORTS = (
    'geonode.tasks.deletion',
    'geonode.tasks.update',
    'geonode.tasks.email'
)


CELERY_QUEUES = [
    Queue('default', routing_key='default'),
    Queue('cleanup', routing_key='cleanup'),
    Queue('update', routing_key='update'),
    Queue('email', routing_key='email'),
]


# AWS S3 Settings

S3_STATIC_ENABLED = os.environ.get('S3_STATIC_ENABLED', False)
S3_MEDIA_ENABLED = os.environ.get('S3_MEDIA_ENABLED', False)

# Required to run Sync Media to S3
AWS_BUCKET_NAME = os.environ.get('S3_BUCKET_NAME', '')

AWS_STORAGE_BUCKET_NAME = os.environ.get('S3_BUCKET_NAME', '')
AWS_ACCESS_KEY_ID = os.environ.get('AWS_ACCESS_KEY_ID', '')
AWS_SECRET_ACCESS_KEY = os.environ.get('AWS_SECRET_ACCESS_KEY', '')
AWS_S3_BUCKET_DOMAIN = '%s.s3.amazonaws.com' % AWS_STORAGE_BUCKET_NAME

AWS_QUERYSTRING_AUTH = False

if S3_STATIC_ENABLED:
    STATICFILES_LOCATION = 'static'
    STATICFILES_STORAGE = 'storages.backends.s3boto.S3BotoStorage'
    STATIC_URL = "https://%s/%s/" % (AWS_S3_BUCKET_DOMAIN,
                                     STATICFILES_LOCATION)

if S3_MEDIA_ENABLED:
    MEDIAFILES_LOCATION = 'media'
    DEFAULT_FILE_STORAGE = 'storages.backends.s3boto.S3BotoStorage'
    MEDIA_URL = "https://%s/%s/" % (AWS_S3_BUCKET_DOMAIN, MEDIAFILES_LOCATION)


djcelery.setup_loader()

# There are 3 ways to override GeoNode settings:
# 1. Using environment variables, if your changes to GeoNode are minimal.
# 2. Creating a downstream project, if you are doing a lot of customization.
# 3. Override settings in a local_settings.py file, legacy.
# Load more settings from a file called local_settings.py if it exists
try:
    from local_settings import *  # noqa
except ImportError:
    pass


# Load additonal basemaps, see geonode/contrib/api_basemap/README.md
try:
    from geonode.contrib.api_basemaps import *
except ImportError:
    pass

# Require users to authenticate before using Geonode
if LOCKDOWN_GEONODE:
    MIDDLEWARE_CLASSES = MIDDLEWARE_CLASSES + \
        ('geonode.security.middleware.LoginRequiredMiddleware',)

# for windows users check if they didn't set GEOS and GDAL in local_settings.py
# maybe they set it as a windows environment
if os.name == 'nt':
    if "GEOS_LIBRARY_PATH" not in locals() \
      or "GDAL_LIBRARY_PATH" not in locals():
        if os.environ.get("GEOS_LIBRARY_PATH", None) \
          and os.environ.get("GDAL_LIBRARY_PATH", None):
            GEOS_LIBRARY_PATH = os.environ.get('GEOS_LIBRARY_PATH')
            GDAL_LIBRARY_PATH = os.environ.get('GDAL_LIBRARY_PATH')
        else:
            # maybe it will be found regardless if not it will throw 500 error
            from django.contrib.gis.geos import GEOSGeometry


# define the urls after the settings are overridden
if 'geonode.geoserver' in INSTALLED_APPS:
    LOCAL_GEOSERVER = {
        "source": {
            "ptype": "gxp_wmscsource",
            "url": OGC_SERVER['default']['PUBLIC_LOCATION'] + "wms",
            "restUrl": "/gs/rest"
        }
    }
    baselayers = MAP_BASELAYERS
    MAP_BASELAYERS = [LOCAL_GEOSERVER]
    MAP_BASELAYERS.extend(baselayers)

# Keywords thesauri
# e.g. THESAURI = [{'name':'inspire_themes', 'required':True, 'filter':True}, {'name':'inspire_concepts', 'filter':True}, ]
# Required: (boolean, optional, default false) mandatory while editing metadata (not implemented yet)
# Filter: (boolean, optional, default false) a filter option on that thesaurus will appear in the main search page
# THESAURI = [{'name':'inspire_themes', 'required':False, 'filter':True}]
THESAURI = []

# use when geonode.contrib.risks is in installed apps.
RISKS = {'DEFAULT_LOCATION': None,
         'PDF_GENERATOR': {'NAME': 'wkhtml2pdf',
                           'BIN': '/usr/bin/wkhtml2pdf',
                           'ARGS': []}}

<<<<<<< HEAD
ADMIN_MODERATE_UPLOADS = False

# add following lines to your local settings to enable monitoring
if MONITORING_ENABLED:
    INSTALLED_APPS + ('geonode.contrib.monitoring',)
    MIDDLEWARE_CLASSES + ('geonode.contrib.monitoring.middleware.MonitoringMiddleware',)
=======
# Each uploaded Layer must be approved by an Admin before becoming visible
ADMIN_MODERATE_UPLOADS = False

# If this option is enabled, Resources belonging to a Group won't be visible by others
GROUP_PRIVATE_RESOURCES = False
>>>>>>> ef9db22b
<|MERGE_RESOLUTION|>--- conflicted
+++ resolved
@@ -1170,17 +1170,13 @@
                            'BIN': '/usr/bin/wkhtml2pdf',
                            'ARGS': []}}
 
-<<<<<<< HEAD
+# Each uploaded Layer must be approved by an Admin before becoming visible
 ADMIN_MODERATE_UPLOADS = False
 
 # add following lines to your local settings to enable monitoring
 if MONITORING_ENABLED:
     INSTALLED_APPS + ('geonode.contrib.monitoring',)
     MIDDLEWARE_CLASSES + ('geonode.contrib.monitoring.middleware.MonitoringMiddleware',)
-=======
-# Each uploaded Layer must be approved by an Admin before becoming visible
-ADMIN_MODERATE_UPLOADS = False
 
 # If this option is enabled, Resources belonging to a Group won't be visible by others
-GROUP_PRIVATE_RESOURCES = False
->>>>>>> ef9db22b
+GROUP_PRIVATE_RESOURCES = False