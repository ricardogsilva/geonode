########################################################################
#
# Copyright (C) 2012 OpenPlans
#
# This program is free software: you can redistribute it and/or modify
# it under the terms of the GNU General Public License as published by
# the Free Software Foundation, either version 3 of the License, or
# (at your option) any later version.
#
# This program is distributed in the hope that it will be useful,
# but WITHOUT ANY WARRANTY; without even the implied warranty of
# MERCHANTABILITY or FITNESS FOR A PARTICULAR PURPOSE. See the
# GNU General Public License for more details.
#
# You should have received a copy of the GNU General Public License
# along with this program. If not, see <http://www.gnu.org/licenses/>.
#
#########################################################################

from django import forms
from django.conf import settings
from django.contrib.auth import authenticate, login
from django.contrib.auth.models import User
from django.http import HttpResponse, HttpResponseRedirect
from django.core.urlresolvers import reverse
from django.utils import simplejson as json
from django.db.models import Q
from django.template import RequestContext
from geonode.utils import resolve_object

if "geonode.contrib.groups" in settings.INSTALLED_APPS:
    from geonode.contrib.groups.models import Group

class AjaxLoginForm(forms.Form):
    password = forms.CharField(widget=forms.PasswordInput)
    username = forms.CharField()

def ajax_login(request):
    if request.method != 'POST':
        return HttpResponse(
                content="ajax login requires HTTP POST",
                status=405,
                mimetype="text/plain"
            )
    form = AjaxLoginForm(data=request.POST)
    if form.is_valid():
        username = form.cleaned_data['username']
        password = form.cleaned_data['password']
        user = authenticate(username=username, password=password)
        if user is None or not user.is_active:
            return HttpResponse(
                    content="bad credentials or disabled user",
                    status=400,
                    mimetype="text/plain"
                )
        else:
            login(request, user)
            if request.session.test_cookie_worked():
                request.session.delete_test_cookie()
            return HttpResponse(
                    content="successful login",
                    status=200,
                    mimetype="text/plain"
                )
    else:
        return HttpResponse(
                "The form you submitted doesn't look like a username/password combo.",
                mimetype="text/plain",
                status=400
            )

def ajax_lookup(request):
    if request.method != 'POST':
        return HttpResponse(
            content='ajax user lookup requires HTTP POST',
            status=405,
            mimetype='text/plain'
        )
    elif 'query' not in request.POST:
        return HttpResponse(
            content='use a field named "query" to specify a prefix to filter usernames',
            mimetype='text/plain'
        )
    keyword = request.POST['query']
    users = User.objects.filter(Q(username__startswith=keyword) |
        Q(profile__name__contains=keyword) | 
        Q(profile__organization__contains=keyword))
    if "geonode.contrib.groups" in settings.INSTALLED_APPS:
        groups = Group.objects.filter(Q(title__startswith=keyword) |
            Q(description__contains=keyword))
    json_dict = {
        'users': [({'username': u.username}) for u in users],
        'count': users.count(),
    }
    if "geonode.contrib.groups" in settings.INSTALLED_APPS:
        json_dict['groups'] = [({'name': g.slug}) for g in groups]
    return HttpResponse(
        content=json.dumps(json_dict),
        mimetype='text/plain'
    )

<<<<<<< HEAD
def _handleThumbNail(req, obj):
    # object will either be a map or a layer, one or the other permission must apply
    if not req.user.has_perm('maps.change_map', obj=obj) and not req.user.has_perm('maps.change_layer', obj=obj):
        return HttpResponse(loader.render_to_string('401.html',
            RequestContext(req, {'error_message':
                _("You are not permitted to modify this object")})), status=401)
    if req.method == 'GET':
        return HttpResponseRedirect(obj.get_thumbnail_url())
    elif req.method == 'POST':
        try:
            spec = _fixup_ows_url(req.body)
            obj.save_thumbnail(spec)
            return HttpResponseRedirect(obj.get_thumbnail_url())
        except:
            return HttpResponse(
                content='error saving thumbnail',
                status=500,
                mimetype='text/plain'
            )

def _fixup_ows_url(thumb_spec):
    #@HACK - for whatever reason, a map's maplayers ows_url contains only /geoserver/wms
    # so rendering of thumbnails fails - replace those uri's with full geoserver URL
    import re
    gspath = '"' + ogc_server_settings.public_url # this should be in img src attributes
    repl = '"' + ogc_server_settings.LOCATION
    return re.sub(gspath, repl, thumb_spec)
=======
>>>>>>> b38020d4

def err403(request):
    return HttpResponseRedirect(reverse('account_login') + '?next=' + request.get_full_path())<|MERGE_RESOLUTION|>--- conflicted
+++ resolved
@@ -99,36 +99,6 @@
         mimetype='text/plain'
     )
 
-<<<<<<< HEAD
-def _handleThumbNail(req, obj):
-    # object will either be a map or a layer, one or the other permission must apply
-    if not req.user.has_perm('maps.change_map', obj=obj) and not req.user.has_perm('maps.change_layer', obj=obj):
-        return HttpResponse(loader.render_to_string('401.html',
-            RequestContext(req, {'error_message':
-                _("You are not permitted to modify this object")})), status=401)
-    if req.method == 'GET':
-        return HttpResponseRedirect(obj.get_thumbnail_url())
-    elif req.method == 'POST':
-        try:
-            spec = _fixup_ows_url(req.body)
-            obj.save_thumbnail(spec)
-            return HttpResponseRedirect(obj.get_thumbnail_url())
-        except:
-            return HttpResponse(
-                content='error saving thumbnail',
-                status=500,
-                mimetype='text/plain'
-            )
-
-def _fixup_ows_url(thumb_spec):
-    #@HACK - for whatever reason, a map's maplayers ows_url contains only /geoserver/wms
-    # so rendering of thumbnails fails - replace those uri's with full geoserver URL
-    import re
-    gspath = '"' + ogc_server_settings.public_url # this should be in img src attributes
-    repl = '"' + ogc_server_settings.LOCATION
-    return re.sub(gspath, repl, thumb_spec)
-=======
->>>>>>> b38020d4
 
 def err403(request):
     return HttpResponseRedirect(reverse('account_login') + '?next=' + request.get_full_path())