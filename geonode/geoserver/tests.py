# -*- coding: utf-8 -*-
#########################################################################
#
# Copyright (C) 2016 OSGeo
#
# This program is free software: you can redistribute it and/or modify
# it under the terms of the GNU General Public License as published by
# the Free Software Foundation, either version 3 of the License, or
# (at your option) any later version.
#
# This program is distributed in the hope that it will be useful,
# but WITHOUT ANY WARRANTY; without even the implied warranty of
# MERCHANTABILITY or FITNESS FOR A PARTICULAR PURPOSE. See the
# GNU General Public License for more details.
#
# You should have received a copy of the GNU General Public License
# along with this program. If not, see <http://www.gnu.org/licenses/>.
#
#########################################################################

from geonode.tests.base import GeoNodeBaseTestSupport

import base64
import json
import os
import shutil
import tempfile
from django.core.management import call_command
from os.path import basename, splitext

from django.conf import settings
from django.core.urlresolvers import reverse
from django.contrib.auth import get_user_model
from django.test.utils import override_settings
from django.core.exceptions import ImproperlyConfigured

from guardian.shortcuts import assign_perm

from geonode import geoserver
from geonode.decorators import on_ogc_backend
from geonode.geoserver.helpers import OGC_Servers_Handler, extract_name_from_sld
from geonode.layers.populate_layers_data import create_layer_data
from geonode.layers.models import Layer

import logging
logger = logging.getLogger(__name__)

san_andres_y_providencia_sld = """<?xml version="1.0" encoding="UTF-8"?>
<sld:StyledLayerDescriptor xmlns:sld="http://www.opengis.net/sld"
  xmlns:xsi="http://www.w3.org/2001/XMLSchema-instance"
  xmlns:ogc="http://www.opengis.net/ogc"
  xmlns:gml="http://www.opengis.net/gml"
  version="1.0.0"
  xsi:schemaLocation="http://www.opengis.net/sld http://schemas.opengis.net/sld/1.0.0/StyledLayerDescriptor.xsd">
  <sld:NamedLayer>
    <sld:Name>geonode:san_andres_y_providencia_administrative</sld:Name>
    <sld:UserStyle>
      <sld:Name>san_andres_y_providencia_administrative</sld:Name>
      <sld:Title>San Andres y Providencia Administrative</sld:Title>
      <sld:IsDefault>1</sld:IsDefault>
      <sld:FeatureTypeStyle>
        <sld:Rule>
          <sld:LineSymbolizer>
            <sld:Stroke>
              <sld:CssParameter name="stroke">#880000</sld:CssParameter>
              <sld:CssParameter name="stroke-width">3</sld:CssParameter>
              <sld:CssParameter name="stroke-dasharray">4.0 4.0</sld:CssParameter>
            </sld:Stroke>
          </sld:LineSymbolizer>
        </sld:Rule>
      </sld:FeatureTypeStyle>
      <sld:FeatureTypeStyle>
        <sld:Rule>
          <sld:LineSymbolizer>
            <sld:Stroke>
              <sld:CssParameter name="stroke">#ffbbbb</sld:CssParameter>
              <sld:CssParameter name="stroke-width">2</sld:CssParameter>
            </sld:Stroke>
          </sld:LineSymbolizer>
        </sld:Rule>
      </sld:FeatureTypeStyle>
    </sld:UserStyle>
  </sld:NamedLayer>
</sld:StyledLayerDescriptor>
"""

lac_sld = """<?xml version="1.0" encoding="UTF-8"?>
<StyledLayerDescriptor xmlns="http://www.opengis.net/sld"
  xmlns:ogc="http://www.opengis.net/ogc"
  xmlns:xsi="http://www.w3.org/2001/XMLSchema-instance"
  version="1.1.0" xmlns:xlink="http://www.w3.org/1999/xlink"
  xsi:schemaLocation="http://www.opengis.net/sld http://schemas.opengis.net/sld/1.1.0/StyledLayerDescriptor.xsd"
  xmlns:se="http://www.opengis.net/se">
  <NamedLayer>
    <se:Name>LAC_NonIndigenous_Access_to_Sanitation2</se:Name>
    <UserStyle>
      <se:Name>LAC NonIndigenous Access to Sanitation</se:Name>
      <se:FeatureTypeStyle>
        <se:Rule>
          <se:Name> Low (25 - 40%) </se:Name>
          <se:Description>
            <se:Title> Low (25 - 40%) </se:Title>
          </se:Description>
          <ogc:Filter xmlns:ogc="http://www.opengis.net/ogc">
            <ogc:And>
              <ogc:PropertyIsGreaterThanOrEqualTo>
                <ogc:PropertyName>NonInd</ogc:PropertyName>
                <ogc:Literal>24.89999999999999858</ogc:Literal>
              </ogc:PropertyIsGreaterThanOrEqualTo>
              <ogc:PropertyIsLessThanOrEqualTo>
                <ogc:PropertyName>NonInd</ogc:PropertyName>
                <ogc:Literal>39.89999999999999858</ogc:Literal>
              </ogc:PropertyIsLessThanOrEqualTo>
            </ogc:And>
          </ogc:Filter>
          <se:PolygonSymbolizer>
            <se:Fill>
              <se:SvgParameter name="fill">#ff8b16</se:SvgParameter>
            </se:Fill>
            <se:Stroke>
              <se:SvgParameter name="stroke">#000001</se:SvgParameter>
              <se:SvgParameter name="stroke-width">0.1</se:SvgParameter>
              <se:SvgParameter name="stroke-linejoin">bevel</se:SvgParameter>
            </se:Stroke>
          </se:PolygonSymbolizer>
        </se:Rule>
        <se:Rule>
          <se:Name> Medium Low (40 - 65 %)</se:Name>
          <se:Description>
            <se:Title> Medium Low (40 - 65 %)</se:Title>
          </se:Description>
          <ogc:Filter xmlns:ogc="http://www.opengis.net/ogc">
            <ogc:And>
              <ogc:PropertyIsGreaterThan>
                <ogc:PropertyName>NonInd</ogc:PropertyName>
                <ogc:Literal>39.89999999999999858</ogc:Literal>
              </ogc:PropertyIsGreaterThan>
              <ogc:PropertyIsLessThanOrEqualTo>
                <ogc:PropertyName>NonInd</ogc:PropertyName>
                <ogc:Literal>64.90000000000000568</ogc:Literal>
              </ogc:PropertyIsLessThanOrEqualTo>
            </ogc:And>
          </ogc:Filter>
          <se:PolygonSymbolizer>
            <se:Fill>
              <se:SvgParameter name="fill">#fffb0b</se:SvgParameter>
            </se:Fill>
            <se:Stroke>
              <se:SvgParameter name="stroke">#000001</se:SvgParameter>
              <se:SvgParameter name="stroke-width">0.1</se:SvgParameter>
              <se:SvgParameter name="stroke-linejoin">bevel</se:SvgParameter>
            </se:Stroke>
          </se:PolygonSymbolizer>
        </se:Rule>
        <se:Rule>
          <se:Name> Medium (65 - 70 %) </se:Name>
          <se:Description>
            <se:Title> Medium (65 - 70 %) </se:Title>
          </se:Description>
          <ogc:Filter xmlns:ogc="http://www.opengis.net/ogc">
            <ogc:And>
              <ogc:PropertyIsGreaterThan>
                <ogc:PropertyName>NonInd</ogc:PropertyName>
                <ogc:Literal>64.90000000000000568</ogc:Literal>
              </ogc:PropertyIsGreaterThan>
              <ogc:PropertyIsLessThanOrEqualTo>
                <ogc:PropertyName>NonInd</ogc:PropertyName>
                <ogc:Literal>69.90000000000000568</ogc:Literal>
              </ogc:PropertyIsLessThanOrEqualTo>
            </ogc:And>
          </ogc:Filter>
          <se:PolygonSymbolizer>
            <se:Fill>
              <se:SvgParameter name="fill">#55d718</se:SvgParameter>
            </se:Fill>
            <se:Stroke>
              <se:SvgParameter name="stroke">#000001</se:SvgParameter>
              <se:SvgParameter name="stroke-width">0.1</se:SvgParameter>
              <se:SvgParameter name="stroke-linejoin">bevel</se:SvgParameter>
            </se:Stroke>
          </se:PolygonSymbolizer>
        </se:Rule>
        <se:Rule>
          <se:Name> Medium High (70 - 85 %) </se:Name>
          <se:Description>
            <se:Title> Medium High (70 - 85 %) </se:Title>
          </se:Description>
          <ogc:Filter xmlns:ogc="http://www.opengis.net/ogc">
            <ogc:And>
              <ogc:PropertyIsGreaterThan>
                <ogc:PropertyName>NonInd</ogc:PropertyName>
                <ogc:Literal>69.90000000000000568</ogc:Literal>
              </ogc:PropertyIsGreaterThan>
              <ogc:PropertyIsLessThanOrEqualTo>
                <ogc:PropertyName>NonInd</ogc:PropertyName>
                <ogc:Literal>84.90000000000000568</ogc:Literal>
              </ogc:PropertyIsLessThanOrEqualTo>
            </ogc:And>
          </ogc:Filter>
          <se:PolygonSymbolizer>
            <se:Fill>
              <se:SvgParameter name="fill">#3f7122</se:SvgParameter>
            </se:Fill>
            <se:Stroke>
              <se:SvgParameter name="stroke">#000001</se:SvgParameter>
              <se:SvgParameter name="stroke-width">0.1</se:SvgParameter>
              <se:SvgParameter name="stroke-linejoin">bevel</se:SvgParameter>
            </se:Stroke>
          </se:PolygonSymbolizer>
        </se:Rule>
        <se:Rule>
          <se:Name> High (85 - 93 %) </se:Name>
          <se:Description>
            <se:Title> High (85 - 93 %) </se:Title>
          </se:Description>
          <ogc:Filter xmlns:ogc="http://www.opengis.net/ogc">
            <ogc:And>
              <ogc:PropertyIsGreaterThan>
                <ogc:PropertyName>NonInd</ogc:PropertyName>
                <ogc:Literal>84.90000000000000568</ogc:Literal>
              </ogc:PropertyIsGreaterThan>
              <ogc:PropertyIsLessThanOrEqualTo>
                <ogc:PropertyName>NonInd</ogc:PropertyName>
                <ogc:Literal>92.90000000000000568</ogc:Literal>
              </ogc:PropertyIsLessThanOrEqualTo>
            </ogc:And>
          </ogc:Filter>
          <se:PolygonSymbolizer>
            <se:Fill>
              <se:SvgParameter name="fill">#76ffff</se:SvgParameter>
            </se:Fill>
            <se:Stroke>
              <se:SvgParameter name="stroke">#000001</se:SvgParameter>
              <se:SvgParameter name="stroke-width">0.1</se:SvgParameter>
              <se:SvgParameter name="stroke-linejoin">bevel</se:SvgParameter>
            </se:Stroke>
          </se:PolygonSymbolizer>
        </se:Rule>
        <se:Rule>
          <se:Name> Very High (93 - 96 %) </se:Name>
          <se:Description>
            <se:Title> Very High (93 - 96 %) </se:Title>
          </se:Description>
          <ogc:Filter xmlns:ogc="http://www.opengis.net/ogc">
            <ogc:And>
              <ogc:PropertyIsGreaterThan>
                <ogc:PropertyName>NonInd</ogc:PropertyName>
                <ogc:Literal>92.90000000000000568</ogc:Literal>
              </ogc:PropertyIsGreaterThan>
              <ogc:PropertyIsLessThanOrEqualTo>
                <ogc:PropertyName>NonInd</ogc:PropertyName>
                <ogc:Literal>96.09999999999999432</ogc:Literal>
              </ogc:PropertyIsLessThanOrEqualTo>
            </ogc:And>
          </ogc:Filter>
          <se:PolygonSymbolizer>
            <se:Fill>
              <se:SvgParameter name="fill">#0a4291</se:SvgParameter>
            </se:Fill>
            <se:Stroke>
              <se:SvgParameter name="stroke">#000001</se:SvgParameter>
              <se:SvgParameter name="stroke-width">0.1</se:SvgParameter>
              <se:SvgParameter name="stroke-linejoin">bevel</se:SvgParameter>
            </se:Stroke>
          </se:PolygonSymbolizer>
        </se:Rule>
        <se:Rule>
          <se:Name> Country not surveyed</se:Name>
          <se:Description>
            <se:Title> Country not surveyed</se:Title>
          </se:Description>
          <ogc:Filter xmlns:ogc="http://www.opengis.net/ogc">
            <ogc:And>
              <ogc:PropertyIsGreaterThan>
                <ogc:PropertyName>NonInd</ogc:PropertyName>
                <ogc:Literal>-999</ogc:Literal>
              </ogc:PropertyIsGreaterThan>
              <ogc:PropertyIsLessThanOrEqualTo>
                <ogc:PropertyName>NonInd</ogc:PropertyName>
                <ogc:Literal>24.89999999999999858</ogc:Literal>
              </ogc:PropertyIsLessThanOrEqualTo>
            </ogc:And>
          </ogc:Filter>
          <se:PolygonSymbolizer>
            <se:Fill>
              <se:SvgParameter name="fill">#d9d9d9</se:SvgParameter>
            </se:Fill>
            <se:Stroke>
              <se:SvgParameter name="stroke">#000001</se:SvgParameter>
              <se:SvgParameter name="stroke-width">0.1</se:SvgParameter>
              <se:SvgParameter name="stroke-linejoin">bevel</se:SvgParameter>
            </se:Stroke>
          </se:PolygonSymbolizer>
        </se:Rule>
      </se:FeatureTypeStyle>
    </UserStyle>
  </NamedLayer>
</StyledLayerDescriptor>
"""

freshgwabs2_sld = """<?xml version="1.0" encoding="UTF-8"?>
<sld:StyledLayerDescriptor xmlns:sld="http://www.opengis.net/sld"
  xmlns:xsi="http://www.w3.org/2001/XMLSchema-instance"
  xmlns:ogc="http://www.opengis.net/ogc"
  xmlns:gml="http://www.opengis.net/gml"
  version="1.0.0"
  xsi:schemaLocation="http://www.opengis.net/sld http://schemas.opengis.net/sld/1.0.0/StyledLayerDescriptor.xsd">
  <sld:NamedLayer>
    <sld:Name>geonode:freshgwabs2</sld:Name>
    <sld:UserStyle>
      <sld:Name>freshgwabs2</sld:Name>
      <sld:IsDefault>1</sld:IsDefault>
      <sld:FeatureTypeStyle>
        <sld:Rule>
          <sld:Name>&lt; 1112 million cubic metres</sld:Name>
          <sld:Title>&lt; 1112 million cubic metres</sld:Title>
          <ogc:Filter>
            <ogc:And>
              <ogc:PropertyIsGreaterThanOrEqualTo>
                <ogc:PropertyName>y2007</ogc:PropertyName>
                <ogc:Literal>0</ogc:Literal>
              </ogc:PropertyIsGreaterThanOrEqualTo>
              <ogc:PropertyIsLessThanOrEqualTo>
                <ogc:PropertyName>y2007</ogc:PropertyName>
                <ogc:Literal>1112</ogc:Literal>
              </ogc:PropertyIsLessThanOrEqualTo>
            </ogc:And>
          </ogc:Filter>
          <sld:PolygonSymbolizer>
            <sld:Fill>
              <sld:CssParameter name="fill">#ffe9b1</sld:CssParameter>
            </sld:Fill>
            <sld:Stroke>
              <sld:CssParameter name="stroke">#000001</sld:CssParameter>
              <sld:CssParameter name="stroke-width">0.1</sld:CssParameter>
            </sld:Stroke>
          </sld:PolygonSymbolizer>
        </sld:Rule>
        <sld:Rule>
          <sld:Name> 1112 - 4794 million cubic metres</sld:Name>
          <sld:Title> 1112 - 4794 million cubic metres</sld:Title>
          <ogc:Filter>
            <ogc:And>
              <ogc:PropertyIsGreaterThan>
                <ogc:PropertyName>y2007</ogc:PropertyName>
                <ogc:Literal>1112</ogc:Literal>
              </ogc:PropertyIsGreaterThan>
              <ogc:PropertyIsLessThanOrEqualTo>
                <ogc:PropertyName>y2007</ogc:PropertyName>
                <ogc:Literal>4794</ogc:Literal>
              </ogc:PropertyIsLessThanOrEqualTo>
            </ogc:And>
          </ogc:Filter>
          <sld:PolygonSymbolizer>
            <sld:Fill>
              <sld:CssParameter name="fill">#eaad57</sld:CssParameter>
            </sld:Fill>
            <sld:Stroke>
              <sld:CssParameter name="stroke">#000001</sld:CssParameter>
              <sld:CssParameter name="stroke-width">0.1</sld:CssParameter>
            </sld:Stroke>
          </sld:PolygonSymbolizer>
        </sld:Rule>
        <sld:Rule>
          <sld:Name> 4794 - 12096 million cubic metres</sld:Name>
          <sld:Title> 4794 - 12096 million cubic metres</sld:Title>
          <ogc:Filter>
            <ogc:And>
              <ogc:PropertyIsGreaterThan>
                <ogc:PropertyName>y2007</ogc:PropertyName>
                <ogc:Literal>4794</ogc:Literal>
              </ogc:PropertyIsGreaterThan>
              <ogc:PropertyIsLessThanOrEqualTo>
                <ogc:PropertyName>y2007</ogc:PropertyName>
                <ogc:Literal>12096</ogc:Literal>
              </ogc:PropertyIsLessThanOrEqualTo>
            </ogc:And>
          </ogc:Filter>
          <sld:PolygonSymbolizer>
            <sld:Fill>
              <sld:CssParameter name="fill">#ff7f1d</sld:CssParameter>
            </sld:Fill>
            <sld:Stroke>
              <sld:CssParameter name="stroke">#000001</sld:CssParameter>
              <sld:CssParameter name="stroke-width">0.1</sld:CssParameter>
            </sld:Stroke>
          </sld:PolygonSymbolizer>
        </sld:Rule>
        <sld:Rule>
          <sld:Name> 12096 - 28937 million cubic metres</sld:Name>
          <sld:Title> 12096 - 28937 million cubic metres</sld:Title>
          <ogc:Filter>
            <ogc:And>
              <ogc:PropertyIsGreaterThan>
                <ogc:PropertyName>y2007</ogc:PropertyName>
                <ogc:Literal>12096</ogc:Literal>
              </ogc:PropertyIsGreaterThan>
              <ogc:PropertyIsLessThanOrEqualTo>
                <ogc:PropertyName>y2007</ogc:PropertyName>
                <ogc:Literal>28937</ogc:Literal>
              </ogc:PropertyIsLessThanOrEqualTo>
            </ogc:And>
          </ogc:Filter>
          <sld:PolygonSymbolizer>
            <sld:Fill>
              <sld:CssParameter name="fill">#af8a33</sld:CssParameter>
            </sld:Fill>
            <sld:Stroke>
              <sld:CssParameter name="stroke">#000001</sld:CssParameter>
              <sld:CssParameter name="stroke-width">0.1</sld:CssParameter>
            </sld:Stroke>
          </sld:PolygonSymbolizer>
        </sld:Rule>
        <sld:Rule>
          <sld:Name>&gt; 28937 million cubic metres</sld:Name>
          <sld:Title>&gt; 28937 million cubic metres</sld:Title>
          <ogc:Filter>
            <ogc:And>
              <ogc:PropertyIsGreaterThan>
                <ogc:PropertyName>y2007</ogc:PropertyName>
                <ogc:Literal>28937</ogc:Literal>
              </ogc:PropertyIsGreaterThan>
              <ogc:PropertyIsLessThanOrEqualTo>
                <ogc:PropertyName>y2007</ogc:PropertyName>
                <ogc:Literal>106910</ogc:Literal>
              </ogc:PropertyIsLessThanOrEqualTo>
            </ogc:And>
          </ogc:Filter>
          <sld:PolygonSymbolizer>
            <sld:Fill>
              <sld:CssParameter name="fill">#5b4b2d</sld:CssParameter>
            </sld:Fill>
            <sld:Stroke>
              <sld:CssParameter name="stroke">#000001</sld:CssParameter>
              <sld:CssParameter name="stroke-width">0.1</sld:CssParameter>
            </sld:Stroke>
          </sld:PolygonSymbolizer>
        </sld:Rule>
        <sld:Rule>
          <sld:Name>No data for 2007</sld:Name>
          <sld:Title>No data for 2007</sld:Title>
          <ogc:Filter>
            <ogc:And>
              <ogc:PropertyIsGreaterThan>
                <ogc:PropertyName>y2007</ogc:PropertyName>
                <ogc:Literal>-99</ogc:Literal>
              </ogc:PropertyIsGreaterThan>
              <ogc:PropertyIsLessThanOrEqualTo>
                <ogc:PropertyName>y2007</ogc:PropertyName>
                <ogc:Literal>0</ogc:Literal>
              </ogc:PropertyIsLessThanOrEqualTo>
            </ogc:And>
          </ogc:Filter>
          <sld:PolygonSymbolizer>
            <sld:Fill>
              <sld:CssParameter name="fill">#d9d9d9</sld:CssParameter>
            </sld:Fill>
            <sld:Stroke>
              <sld:CssParameter name="stroke">#000001</sld:CssParameter>
            </sld:Stroke>
          </sld:PolygonSymbolizer>
        </sld:Rule>
      </sld:FeatureTypeStyle>
    </sld:UserStyle>
  </sld:NamedLayer>
</sld:StyledLayerDescriptor>
"""

raster_sld = """<?xml version="1.0" ?>
<sld:StyledLayerDescriptor version="1.0.0" xmlns="http://www.opengis.net/sld"
xmlns:gml="http://www.opengis.net/gml" xmlns:ogc="http://www.opengis.net/ogc"
xmlns:sld="http://www.opengis.net/sld">
    <sld:UserLayer>
        <sld:LayerFeatureConstraints>
            <sld:FeatureTypeConstraint/>
        </sld:LayerFeatureConstraints>
        <sld:UserStyle>
            <sld:Name>geonode-geonode_gwpollriskafriotest</sld:Name>
            <sld:Title/>
            <sld:FeatureTypeStyle>
                <sld:Name/>
                <sld:Rule>
                    <sld:RasterSymbolizer>
                        <sld:Geometry>
                            <ogc:PropertyName>grid</ogc:PropertyName>
                        </sld:Geometry>
                        <sld:Opacity>1</sld:Opacity>
                        <sld:ColorMap>
                            <sld:ColorMapEntry color="#000000" opacity="1.0" quantity="77"/>
                            <sld:ColorMapEntry color="#FFFFFF" opacity="1.0" quantity="214"/>
                        </sld:ColorMap>
                    </sld:RasterSymbolizer>
                </sld:Rule>
            </sld:FeatureTypeStyle>
        </sld:UserStyle>
    </sld:UserLayer>
</sld:StyledLayerDescriptor>
"""

line_sld = """<?xml version="1.0" encoding="UTF-8"?>
<StyledLayerDescriptor xmlns="http://www.opengis.net/sld"
  xmlns:ogc="http://www.opengis.net/ogc"
  xsi:schemaLocation="http://www.opengis.net/sld http://schemas.opengis.net/sld/1.1.0/StyledLayerDescriptor.xsd"
  xmlns:xlink="http://www.w3.org/1999/xlink"
  xmlns:xsi="http://www.w3.org/2001/XMLSchema-instance"
  version="1.1.0" xmlns:se="http://www.opengis.net/se">
  <NamedLayer>
    <se:Name>line_3</se:Name>
    <UserStyle>
      <se:Name>line 3</se:Name>
      <se:FeatureTypeStyle>
        <se:Rule>
          <se:Name>Single symbol</se:Name>
          <se:LineSymbolizer>
            <se:Stroke>
              <se:SvgParameter name="stroke">#db1e2a</se:SvgParameter>
              <se:SvgParameter name="stroke-width">2</se:SvgParameter>
              <se:SvgParameter name="stroke-linejoin">round</se:SvgParameter>
              <se:SvgParameter name="stroke-linecap">round</se:SvgParameter>
              <se:SvgParameter name="stroke-dasharray">2 7</se:SvgParameter>
            </se:Stroke>
          </se:LineSymbolizer>
        </se:Rule>
      </se:FeatureTypeStyle>
    </UserStyle>
  </NamedLayer>
</StyledLayerDescriptor>
"""

SLDS = {
    'san_andres_y_providencia': san_andres_y_providencia_sld,
    'lac': lac_sld,
    'freshgwabs2': freshgwabs2_sld,
    'raster': raster_sld,
    'line': line_sld
}


class LayerTests(GeoNodeBaseTestSupport):

    type = 'layer'

    def setUp(self):
        super(LayerTests, self).setUp()
        self.user = 'admin'
        self.passwd = 'admin'
        create_layer_data()

    @on_ogc_backend(geoserver.BACKEND_PACKAGE)
    def test_style_manager(self):
        """
        Ensures the layer_style_manage route returns a 200.
        """
        layer = Layer.objects.all()[0]

        bob = get_user_model().objects.get(username='bobby')
        assign_perm('change_layer_style', bob, layer)

        logged_in = self.client.login(username='bobby', password='bob')
        self.assertEquals(logged_in, True)
        response = self.client.get(
            reverse(
                'layer_style_manage', args=(
                    layer.alternate,)))
        self.assertEqual(response.status_code, 200)

        form_data = {'default_style': 'polygon'}
        response = self.client.post(
            reverse(
                'layer_style_manage', args=(
                    layer.alternate,)), data=form_data)
        self.assertEquals(response.status_code, 302)

    @on_ogc_backend(geoserver.BACKEND_PACKAGE)
    def test_style_validity_and_name(self):
        # Check that including an SLD with a valid shapefile results in the SLD
        # getting picked up
        d = None
        try:
            d = tempfile.mkdtemp()
            for f in ("san_andres_y_providencia.sld",
                      "lac.sld",
                      "freshgwabs2.sld",
                      "raster.sld",
                      "line.sld",):
                path = os.path.join(d, f)
                f = open(path, "wb")
                f.write(SLDS[splitext(basename(path))[0]])
                f.close()

            # Test 'san_andres_y_providencia.sld'
            san_andres_y_providencia_sld_file = os.path.join(
                d, "san_andres_y_providencia.sld")
            san_andres_y_providencia_sld_xml = open(
                san_andres_y_providencia_sld_file).read()
            san_andres_y_providencia_sld_name = extract_name_from_sld(
                None, san_andres_y_providencia_sld_xml)
            self.assertEquals(
                san_andres_y_providencia_sld_name,
                'san_andres_y_providencia_administrative')

            # Test 'lac.sld'
            lac_sld_file = os.path.join(d, "lac.sld")
            lac_sld_xml = open(lac_sld_file).read()
            lac_sld_name = extract_name_from_sld(
                None, lac_sld_xml, sld_file=lac_sld_file)
            self.assertEquals(lac_sld_name,
                              'LAC NonIndigenous Access to Sanitation')

            # Test 'freshgwabs2.sld'
            freshgwabs2_sld_file = os.path.join(d, "freshgwabs2.sld")
            freshgwabs2_sld_xml = open(freshgwabs2_sld_file).read()
            freshgwabs2_sld_name = extract_name_from_sld(
                None, freshgwabs2_sld_xml, sld_file=freshgwabs2_sld_file)
            self.assertEquals(freshgwabs2_sld_name, 'freshgwabs2')

            # Test 'raster.sld'
            raster_sld_file = os.path.join(d, "raster.sld")
            raster_sld_xml = open(raster_sld_file).read()
            raster_sld_name = extract_name_from_sld(
                None, raster_sld_xml, sld_file=raster_sld_file)
            self.assertEquals(
                raster_sld_name,
                'geonode-geonode_gwpollriskafriotest')

            # Test 'line.sld'
            line_sld_file = os.path.join(d, "line.sld")
            line_sld_xml = open(line_sld_file).read()
            line_sld_name = extract_name_from_sld(
                None, line_sld_xml, sld_file=line_sld_file)
            self.assertEquals(line_sld_name, 'line 3')
        finally:
            if d is not None:
                shutil.rmtree(d)

    @on_ogc_backend(geoserver.BACKEND_PACKAGE)
    def test_feature_edit_check(self):
        """Verify that the feature_edit_check view is behaving as expected
        """

        # Setup some layer names to work with
        valid_layer_typename = Layer.objects.all()[0].alternate
        Layer.objects.all()[0].set_default_permissions()
        invalid_layer_typename = "n0ch@nc3"

        # Test that an invalid layer.typename is handled for properly
        response = self.client.post(
            reverse(
                'feature_edit_check',
                args=(
                    invalid_layer_typename,
                )))
        self.assertEquals(response.status_code, 200)
        response_json = json.loads(response.content)
        self.assertEquals(response_json['authorized'], False)

        # First test un-authenticated
        response = self.client.post(
            reverse(
                'feature_edit_check',
                args=(
                    valid_layer_typename,
                )))
        response_json = json.loads(response.content)
        self.assertEquals(response_json['authorized'], False)

        # Next Test with a user that does NOT have the proper perms
        logged_in = self.client.login(username='bobby', password='bob')
        self.assertEquals(logged_in, True)
        response = self.client.post(
            reverse(
                'feature_edit_check',
                args=(
                    valid_layer_typename,
                )))
        response_json = json.loads(response.content)
        self.assertEquals(response_json['authorized'], True)

        # Login as a user with the proper permission and test the endpoint
        logged_in = self.client.login(username='admin', password='admin')
        self.assertEquals(logged_in, True)

        response = self.client.post(
            reverse(
                'feature_edit_check',
                args=(
                    valid_layer_typename,
                )))

        response_json = json.loads(response.content)
        self.assertEquals(response_json['authorized'], True)

        layer = Layer.objects.all()[0]
        layer.storeType = "dataStore"
        layer.save()

        # Test that the method returns authorized=True if it's a datastore
        if settings.OGC_SERVER['default']['DATASTORE']:
            # The check was moved from the template into the view
            response = self.client.post(
                reverse(
                    'feature_edit_check',
                    args=(
                        valid_layer_typename,
                    )))
            response_json = json.loads(response.content)
            self.assertEquals(response_json['authorized'], True)

    @on_ogc_backend(geoserver.BACKEND_PACKAGE)
    def test_layer_acls(self):
        """ Verify that the layer_acls view is behaving as expected
        """

        # Test that HTTP_AUTHORIZATION in request.META is working properly
        valid_uname_pw = '%s:%s' % ('bobby', 'bob')
        invalid_uname_pw = '%s:%s' % ('n0t', 'v@l1d')

        valid_auth_headers = {
            'HTTP_AUTHORIZATION': 'basic ' + base64.b64encode(valid_uname_pw),
        }

        invalid_auth_headers = {
            'HTTP_AUTHORIZATION': 'basic ' +
            base64.b64encode(invalid_uname_pw),
        }

        bob = get_user_model().objects.get(username='bobby')
        layer_ca = Layer.objects.get(alternate='geonode:CA')
        assign_perm('change_layer_data', bob, layer_ca)

        # Test that requesting when supplying the geoserver credentials returns
        # the expected json

        expected_result = {
            u'email': u'bobby@bob.com',
            u'fullname': u'bobby',
            u'is_anonymous': False,
            u'is_superuser': False,
            u'name': u'bobby',
            u'ro': [u'geonode:layer2',
                     u'geonode:mylayer',
                     u'geonode:foo',
                     u'geonode:whatever',
                     u'geonode:fooey',
                     u'geonode:quux',
                     u'geonode:fleem'],
            u'rw': [u'geonode:CA']
        }
        response = self.client.get(reverse('layer_acls'), **valid_auth_headers)
        response_json = json.loads(response.content)
        # 'ro' and 'rw' are unsorted collections
        self.assertEquals(sorted(expected_result), sorted(response_json))

        # Test that requesting when supplying invalid credentials returns the
        # appropriate error code
        response = self.client.get(
            reverse('layer_acls'),
            **invalid_auth_headers)
        self.assertEquals(response.status_code, 401)

        # Test logging in using Djangos normal auth system
        self.client.login(username='admin', password='admin')

        # Basic check that the returned content is at least valid json
        response = self.client.get(reverse('layer_acls'))
        response_json = json.loads(response.content)

        self.assertEquals('admin', response_json['fullname'])
        self.assertEquals('ad@m.in', response_json['email'])

        # TODO Lots more to do here once jj0hns0n understands the ACL system
        # better

    @on_ogc_backend(geoserver.BACKEND_PACKAGE)
    def test_resolve_user(self):
        """Verify that the resolve_user view is behaving as expected
        """
        # Test that HTTP_AUTHORIZATION in request.META is working properly
        valid_uname_pw = "%s:%s" % ('admin', 'admin')
        invalid_uname_pw = "%s:%s" % ("n0t", "v@l1d")

        valid_auth_headers = {
            'HTTP_AUTHORIZATION': 'basic ' + base64.b64encode(valid_uname_pw),
        }

        invalid_auth_headers = {
            'HTTP_AUTHORIZATION': 'basic ' +
            base64.b64encode(invalid_uname_pw),
        }

        response = self.client.get(
            reverse('layer_resolve_user'),
            **valid_auth_headers)
        response_json = json.loads(response.content)
        self.assertEquals({'geoserver': False,
                           'superuser': True,
                           'user': 'admin',
                           'fullname': 'admin',
                           'email': 'ad@m.in'},
                          response_json)

        # Test that requesting when supplying invalid credentials returns the
        # appropriate error code
        response = self.client.get(
            reverse('layer_acls'),
            **invalid_auth_headers)
        self.assertEquals(response.status_code, 401)

        # Test logging in using Djangos normal auth system
        self.client.login(username='admin', password='admin')

        # Basic check that the returned content is at least valid json
        response = self.client.get(reverse('layer_resolve_user'))
        response_json = json.loads(response.content)

        self.assertEquals('admin', response_json['user'])
        self.assertEquals('admin', response_json['fullname'])
        self.assertEquals('ad@m.in', response_json['email'])


class UtilsTests(GeoNodeBaseTestSupport):

    type = 'layer'

    def setUp(self):
        super(UtilsTests, self).setUp()
        self.OGC_DEFAULT_SETTINGS = {
            'default': {
                'BACKEND': 'geonode.geoserver',
                'LOCATION': 'http://localhost:8080/geoserver/',
                'USER': 'admin',
                'PASSWORD': 'geoserver',
                'MAPFISH_PRINT_ENABLED': True,
                'PRINT_NG_ENABLED': True,
                'GEONODE_SECURITY_ENABLED': True,
                'GEOFENCE_SECURITY_ENABLED': True,
                'WMST_ENABLED': False,
                'BACKEND_WRITE_ENABLED': True,
                'WPS_ENABLED': False,
                'DATASTORE': str(),
            }
        }

        self.UPLOADER_DEFAULT_SETTINGS = {
            'BACKEND': 'geonode.rest',
            'OPTIONS': {
                'TIME_ENABLED': False,
                'MOSAIC_ENABLED': False}}

        self.DATABASE_DEFAULT_SETTINGS = {
            'default': {
                'ENGINE': 'django.db.backends.sqlite3',
                'NAME': 'development.db'}}

    @on_ogc_backend(geoserver.BACKEND_PACKAGE)
    def test_ogc_server_settings(self):
        """
        Tests the OGC Servers Handler class.
        """

        with override_settings(OGC_SERVER=self.OGC_DEFAULT_SETTINGS, UPLOADER=self.UPLOADER_DEFAULT_SETTINGS):
            OGC_SERVER = self.OGC_DEFAULT_SETTINGS.copy()
            OGC_SERVER.update(
                {'PUBLIC_LOCATION': 'http://localhost:8080/geoserver/'})

            ogc_settings = OGC_Servers_Handler(OGC_SERVER)['default']

            default = OGC_SERVER.get('default')
            self.assertEqual(ogc_settings.server, default)
            self.assertEqual(ogc_settings.BACKEND, default.get('BACKEND'))
            self.assertEqual(ogc_settings.LOCATION, default.get('LOCATION'))
            self.assertEqual(
                ogc_settings.PUBLIC_LOCATION,
                default.get('PUBLIC_LOCATION'))
            self.assertEqual(ogc_settings.USER, default.get('USER'))
            self.assertEqual(ogc_settings.PASSWORD, default.get('PASSWORD'))
            self.assertEqual(ogc_settings.DATASTORE, str())
            self.assertEqual(ogc_settings.credentials, ('admin', 'geoserver'))
            self.assertTrue(ogc_settings.MAPFISH_PRINT_ENABLED)
            self.assertTrue(ogc_settings.PRINT_NG_ENABLED)
            self.assertTrue(ogc_settings.GEONODE_SECURITY_ENABLED)
            self.assertFalse(ogc_settings.WMST_ENABLED)
            self.assertTrue(ogc_settings.BACKEND_WRITE_ENABLED)
            self.assertFalse(ogc_settings.WPS_ENABLED)

    @on_ogc_backend(geoserver.BACKEND_PACKAGE)
    def test_ogc_server_defaults(self):
        """
        Tests that OGC_SERVER_SETTINGS are built if they do not exist in the settings.
        """

        OGC_SERVER = {'default': dict()}

        defaults = self.OGC_DEFAULT_SETTINGS.get('default')
        ogc_settings = OGC_Servers_Handler(OGC_SERVER)['default']
        self.assertEqual(ogc_settings.server, defaults)
        self.assertEqual(ogc_settings.rest, defaults['LOCATION'] + 'rest')
        self.assertEqual(ogc_settings.ows, defaults['LOCATION'] + 'ows')

        # Make sure we get None vs a KeyError when the key does not exist
        self.assertIsNone(ogc_settings.SFDSDFDSF)

        # Testing OWS endpoints
        from urlparse import urljoin
        from django.core.urlresolvers import reverse
        from .ows import _wcs_get_capabilities, _wfs_get_capabilities, _wms_get_capabilities
        wcs = _wcs_get_capabilities()
        logger.debug(wcs)
        self.assertIsNotNone(wcs)

        try:
            wcs_url = urljoin(settings.SITEURL, reverse('wcs_endpoint'))
        except BaseException:
            wcs_url = urljoin(ogc_settings.PUBLIC_LOCATION, 'ows')
        self.assertEquals(wcs,
                          '%s?version=2.0.1&request=GetCapabilities&service=WCS' % wcs_url)

        wfs = _wfs_get_capabilities()
        logger.debug(wfs)
        self.assertIsNotNone(wfs)

        try:
            wfs_url = urljoin(settings.SITEURL, reverse('wfs_endpoint'))
        except BaseException:
            wfs_url = urljoin(ogc_settings.PUBLIC_LOCATION, 'ows')
        self.assertEquals(wfs,
                          '%s?version=1.1.0&request=GetCapabilities&service=WFS' % wfs_url)

        wms = _wms_get_capabilities()
        logger.debug(wms)
        self.assertIsNotNone(wms)

        try:
            wms_url = urljoin(settings.SITEURL, reverse('wms_endpoint'))
        except BaseException:
            wms_url = urljoin(ogc_settings.PUBLIC_LOCATION, 'ows')
        self.assertEquals(wms,
                          '%s?version=1.1.1&request=GetCapabilities&service=WMS' % wms_url)

        # Test OWS Download Links
        import urllib
        from geonode.geoserver.ows import wcs_links, wfs_links, wms_links
        instance = Layer.objects.all()[0]
        bbox = instance.bbox
        srid = instance.srid
        height = 512
        width = 512

        # WMS Links
        wms_links = wms_links(ogc_settings.public_url + 'wms?',
                              instance.alternate.encode('utf-8'),
                              bbox,
                              srid,
                              height,
                              width)
        self.assertIsNotNone(wms_links)
        self.assertEquals(len(wms_links), 3)
        wms_url = urljoin(ogc_settings.PUBLIC_LOCATION, 'wms')
        identifier = urllib.urlencode({'layers': instance.alternate.encode('utf-8')})
        for _link in wms_links:
            logger.debug('%s --> %s' % (wms_url, _link[3]))
            self.assertTrue(wms_url in _link[3])
            logger.debug('%s --> %s' % (identifier, _link[3]))
            self.assertTrue(identifier in _link[3])

        # WFS Links
        wfs_links = wfs_links(ogc_settings.public_url + 'wfs?',
                              instance.alternate.encode('utf-8'),
                              bbox,
                              srid)
        self.assertIsNotNone(wfs_links)
        self.assertEquals(len(wfs_links), 6)
        wfs_url = urljoin(ogc_settings.PUBLIC_LOCATION, 'wfs')
        identifier = urllib.urlencode({'typename': instance.alternate.encode('utf-8')})
        for _link in wfs_links:
            logger.debug('%s --> %s' % (wfs_url, _link[3]))
            self.assertTrue(wfs_url in _link[3])
            logger.debug('%s --> %s' % (identifier, _link[3]))
            self.assertTrue(identifier in _link[3])

        # WCS Links
        wcs_links = wcs_links(ogc_settings.public_url + 'wcs?',
                              instance.alternate.encode('utf-8'),
                              bbox,
                              srid)
        self.assertIsNotNone(wcs_links)
        self.assertEquals(len(wcs_links), 2)
        wcs_url = urljoin(ogc_settings.PUBLIC_LOCATION, 'wcs')
        identifier = urllib.urlencode({'coverageid': instance.alternate.encode('utf-8')})
        for _link in wcs_links:
            logger.debug('%s --> %s' % (wcs_url, _link[3]))
            self.assertTrue(wcs_url in _link[3])
            logger.debug('%s --> %s' % (identifier, _link[3]))
            self.assertTrue(identifier in _link[3])

    @on_ogc_backend(geoserver.BACKEND_PACKAGE)
    def test_importer_configuration(self):
        """
        Tests that the OGC_Servers_Handler throws an ImproperlyConfigured exception when using the importer
        backend without a vector database and a datastore configured.
        """
        database_settings = self.DATABASE_DEFAULT_SETTINGS.copy()
        ogc_server_settings = self.OGC_DEFAULT_SETTINGS.copy()
        uploader_settings = self.UPLOADER_DEFAULT_SETTINGS.copy()

        uploader_settings['BACKEND'] = 'geonode.importer'
        self.assertTrue(['geonode_imports' not in database_settings.keys()])

        with self.settings(UPLOADER=uploader_settings, OGC_SERVER=ogc_server_settings, DATABASES=database_settings):

            # Test the importer backend without specifying a datastore or
            # corresponding database.
            with self.assertRaises(ImproperlyConfigured):
                OGC_Servers_Handler(ogc_server_settings)['default']

        ogc_server_settings['default']['DATASTORE'] = 'geonode_imports'

        # Test the importer backend with a datastore but no corresponding
        # database.
        with self.settings(UPLOADER=uploader_settings, OGC_SERVER=ogc_server_settings, DATABASES=database_settings):
            with self.assertRaises(ImproperlyConfigured):
                OGC_Servers_Handler(ogc_server_settings)['default']

        database_settings['geonode_imports'] = database_settings[
            'default'].copy()
        database_settings['geonode_imports'].update(
            {'NAME': 'geonode_imports'})

        # Test the importer backend with a datastore and a corresponding
        # database, no exceptions should be thrown.
        with self.settings(UPLOADER=uploader_settings, OGC_SERVER=ogc_server_settings, DATABASES=database_settings):
            OGC_Servers_Handler(ogc_server_settings)['default']


class SignalsTests(GeoNodeBaseTestSupport):

    @on_ogc_backend(geoserver.BACKEND_PACKAGE)
    def test_set_resources_links(self):

        from geonode.base.models import Link
        from geonode.catalogue import get_catalogue

        # Links
        _def_link_types = ['original', 'metadata']
        _links = Link.objects.filter(link_type__in=_def_link_types)
        # Check 'original' and 'metadata' links exist
        self.assertIsNotNone(
            _links,
            "No 'original' and 'metadata' links have been found"
        )
        self.assertTrue(
            _links.count() > 0,
            "No 'original' and 'metadata' links have been found"
        )
        # Delete all 'original' and 'metadata' links
        _links.delete()
        self.assertFalse(_links.count() > 0, "No links have been deleted")
        # Delete resources metadata
        _layers = Layer.objects.exclude(
<<<<<<< HEAD
            metadata_xml__isnull=True).exclude(
            metadata_xml__exact='').exclude(
            csw_anytext__isnull=True).exclude(
            csw_anytext__exact=''
=======
            metadata_xml__isnull=True,
            metadata_xml__exact='',
            csw_anytext__isnull=True,
            csw_anytext__exact='',
>>>>>>> fc5d0f7c
        )
        count = _layers.count()
        self.assertTrue(count > 0, "No layers have got metadata")
        if count:
            _layers.update(metadata_xml=None)
            _updated_layers = Layer.objects.exclude(
<<<<<<< HEAD
                metadata_xml__isnull=True).exclude(
                metadata_xml__exact='').exclude(
                csw_anytext__isnull=True).exclude(
                csw_anytext__exact=''
=======
                metadata_xml__isnull=True,
                metadata_xml__exact='',
                csw_anytext__isnull=True,
                csw_anytext__exact='',
>>>>>>> fc5d0f7c
            )
            updated_count = _updated_layers.count()
            self.assertTrue(
                updated_count == 0,
                "Metadata have not been updated (deleted) correctly"
            )
        # Call migrate
        call_command("migrate", verbosity=0)
        # Check links
        _post_migrate_links = Link.objects.filter(link_type__in=_def_link_types)
        self.assertTrue(
            _post_migrate_links.count() > 0,
            "No links have been restored"
        )
        # Check layers
        _post_migrate_layers = Layer.objects.exclude(
<<<<<<< HEAD
            metadata_xml__isnull=True).exclude(
            metadata_xml__exact='').exclude(
            csw_anytext__isnull=True).exclude(
            csw_anytext__exact=''
=======
            metadata_xml__isnull=True,
            metadata_xml__exact='',
            csw_anytext__isnull=True,
            csw_anytext__exact='',
>>>>>>> fc5d0f7c
        )
        post_migrate_layers_count = _post_migrate_layers.count()
        self.assertTrue(
            post_migrate_layers_count > 0,
            "After migrations, there are no layers with metadata"
        )
        self.assertTrue(
            post_migrate_layers_count >= count,
            "After migrations, some metadata have not been restored correctly"
        )
        for _lyr in _post_migrate_layers:
            # Check original links in csw_anytext
            _post_migrate_links_orig = Link.objects.filter(
                resource=_lyr.resourcebase_ptr,
                resource_id=_lyr.resourcebase_ptr.id,
                link_type='original'
            )
            self.assertTrue(
                _post_migrate_links_orig.count() > 0,
                "No 'original' links has been found for the layer '{}'".format(
                    _lyr.alternate
                )
            )
            for _link_orig in _post_migrate_links_orig:
                self.assertIn(
                    _link_orig.url,
                    _lyr.csw_anytext,
                    "The link URL {0} is not present in the 'csw_anytext' attribute of the layer '{1}'".format(
                        _link_orig.url,
                        _lyr.alternate
                    )
                )
            # Check catalogue
            catalogue = get_catalogue()
            record = catalogue.get_record(_lyr.uuid)
            self.assertIsNotNone(record)
            self.assertTrue(
                hasattr(record, 'links'),
                "No records have been found in the catalogue for the resource '{}'".format(
                    _lyr.alternate
                )
            )
            # Check 'metadata' links for each record
            for mime, name, metadata_url in record.links['metadata']:
                try:
                    _post_migrate_link_meta = Link.objects.get(
                        resource=_lyr.resourcebase_ptr,
                        url=metadata_url,
                        name=name,
                        extension='xml',
                        mime=mime,
                        link_type='metadata'
                    )
                except Link.DoesNotExist:
                    _post_migrate_link_meta = None
                self.assertIsNotNone(
                    _post_migrate_link_meta,
                    "No '{}' links have been found in the catalogue for the resource '{}'".format(
                        name,
                        _lyr.alternate
                    )
                )<|MERGE_RESOLUTION|>--- conflicted
+++ resolved
@@ -1037,6 +1037,7 @@
     @on_ogc_backend(geoserver.BACKEND_PACKAGE)
     def test_set_resources_links(self):
 
+        from django.db.models import Q
         from geonode.base.models import Link
         from geonode.catalogue import get_catalogue
 
@@ -1057,34 +1058,20 @@
         self.assertFalse(_links.count() > 0, "No links have been deleted")
         # Delete resources metadata
         _layers = Layer.objects.exclude(
-<<<<<<< HEAD
-            metadata_xml__isnull=True).exclude(
-            metadata_xml__exact='').exclude(
-            csw_anytext__isnull=True).exclude(
-            csw_anytext__exact=''
-=======
-            metadata_xml__isnull=True,
-            metadata_xml__exact='',
-            csw_anytext__isnull=True,
-            csw_anytext__exact='',
->>>>>>> fc5d0f7c
+            Q(metadata_xml__isnull=True) |
+            Q(metadata_xml__exact='') |
+            Q(csw_anytext__isnull=True) |
+            Q(csw_anytext__exact='')
         )
         count = _layers.count()
         self.assertTrue(count > 0, "No layers have got metadata")
         if count:
             _layers.update(metadata_xml=None)
             _updated_layers = Layer.objects.exclude(
-<<<<<<< HEAD
-                metadata_xml__isnull=True).exclude(
-                metadata_xml__exact='').exclude(
-                csw_anytext__isnull=True).exclude(
-                csw_anytext__exact=''
-=======
-                metadata_xml__isnull=True,
-                metadata_xml__exact='',
-                csw_anytext__isnull=True,
-                csw_anytext__exact='',
->>>>>>> fc5d0f7c
+                Q(metadata_xml__isnull=True) |
+                Q(metadata_xml__exact='') |
+                Q(csw_anytext__isnull=True) |
+                Q(csw_anytext__exact='')
             )
             updated_count = _updated_layers.count()
             self.assertTrue(
@@ -1101,17 +1088,10 @@
         )
         # Check layers
         _post_migrate_layers = Layer.objects.exclude(
-<<<<<<< HEAD
-            metadata_xml__isnull=True).exclude(
-            metadata_xml__exact='').exclude(
-            csw_anytext__isnull=True).exclude(
-            csw_anytext__exact=''
-=======
-            metadata_xml__isnull=True,
-            metadata_xml__exact='',
-            csw_anytext__isnull=True,
-            csw_anytext__exact='',
->>>>>>> fc5d0f7c
+            Q(metadata_xml__isnull=True) |
+            Q(metadata_xml__exact='') |
+            Q(csw_anytext__isnull=True) |
+            Q(csw_anytext__exact='')
         )
         post_migrate_layers_count = _post_migrate_layers.count()
         self.assertTrue(
