--- conflicted
+++ resolved
@@ -29,11 +29,7 @@
 from geonode.geoserver.helpers import set_attributes_from_geoserver
 
 
-<<<<<<< HEAD
-def sync_geonode_layers(ignore_errors, filter, username, updatepermissions=None, updatethumbnails=None):
-=======
 def sync_geonode_layers(ignore_errors, filter, username, updatepermissions, updatethumbnails):
->>>>>>> 704b03d0
     layers = Layer.objects.all().order_by('name')
     if filter:
         layers = layers.filter(name__icontains=filter)
@@ -46,11 +42,7 @@
         try:
             count += 1
             print 'Syncing layer %s/%s: %s' % (count, layers_count, layer.name)
-<<<<<<< HEAD
-            if updatepermissions or not updatethumbnails:
-=======
             if ast.literal_eval(updatepermissions):
->>>>>>> 704b03d0
                 print 'Syncing permissions...'
                 # sync permissions in GeoFence
                 perm_spec = json.loads(_perms_info_json(layer))
@@ -58,11 +50,7 @@
                 layer.set_permissions(perm_spec)
                 # recalculate the layer statistics
                 set_attributes_from_geoserver(layer, overwrite=True)
-<<<<<<< HEAD
-            if updatethumbnails or not updatepermissions:
-=======
             if ast.literal_eval(updatethumbnails):
->>>>>>> 704b03d0
                 print 'Regenerating thumbnails...'
                 layer.save()
         except Exception:
@@ -104,20 +92,6 @@
             default=None,
             help="Only update data owned by the specified username")
         parser.add_argument(
-<<<<<<< HEAD
-            '-p',
-            '--updatepermissions',
-            action='store_true',
-            dest="updatepermissions",
-            default=False,
-            help="Update only the layer permissions. Does not regenerate styles and thumbnails")
-        parser.add_argument(
-            '-t',
-            '--updatethumbnails',
-            action='store_true',
-            dest="updatethumbnails",
-            default=False,
-=======
             '--updatepermissions',
             dest="updatepermissions",
             default='True',
@@ -126,7 +100,6 @@
             '--updatethumbnails',
             dest="updatethumbnails",
             default='True',
->>>>>>> 704b03d0
             help="Update only the layer styles and thumbnails. Does not re-sync security rules.")
 
     def handle(self, **options):
