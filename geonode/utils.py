--- conflicted
+++ resolved
@@ -1343,8 +1343,6 @@
             self.timeout = getattr(ogc_server_settings, 'TIMEOUT', 10)
 
     def request(self, url, method='GET', data=None, headers={}):
-<<<<<<< HEAD
-=======
         if check_ogc_backend(geoserver.BACKEND_PACKAGE) and 'Authorization' not in headers:
             from geonode.geoserver.helpers import ogc_server_settings
             _user, _password = ogc_server_settings.credentials
@@ -1365,7 +1363,6 @@
                 valid_uname_pw = base64.b64encode(b"%s:%s" % (_user, _password)).decode("ascii")
                 headers['Authorization'] = 'Basic {}'.format(valid_uname_pw)
 
->>>>>>> 683392c8
         action = getattr(requests, method.lower(), None)
         response = None
         content = None
