# -*- coding: utf-8 -*-
#########################################################################
#
# Copyright (C) 2016 OSGeo
#
# This program is free software: you can redistribute it and/or modify
# it under the terms of the GNU General Public License as published by
# the Free Software Foundation, either version 3 of the License, or
# (at your option) any later version.
#
# This program is distributed in the hope that it will be useful,
# but WITHOUT ANY WARRANTY; without even the implied warranty of
# MERCHANTABILITY or FITNESS FOR A PARTICULAR PURPOSE. See the
# GNU General Public License for more details.
#
# You should have received a copy of the GNU General Public License
# along with this program. If not, see <http://www.gnu.org/licenses/>.
#
#########################################################################
import six
import ast
import base64
import copy
import datetime
import logging
import os
import re
import subprocess
import select
import tempfile
import tarfile
import time
import shutil
import string
import requests
import urlparse
import urllib
import gc
import weakref
import traceback

from osgeo import ogr
from slugify import slugify
from StringIO import StringIO
from contextlib import closing
from math import atan, exp, log, pi, sin, tan, floor
from zipfile import ZipFile, is_zipfile, ZIP_DEFLATED
from requests.packages.urllib3.util.retry import Retry

from django.conf import settings
from django.core.cache import cache
from django.core.exceptions import PermissionDenied
from django.http import Http404
from django.http import HttpResponse
from django.shortcuts import get_object_or_404
# use lazy gettext because some translated strings are used before
# i18n infra is up
from django.utils.translation import ugettext_lazy as _
from django.db import models, connection, transaction
from django.contrib.gis.geos import GEOSGeometry
from django.core.serializers.json import DjangoJSONEncoder
from django.contrib.auth import get_user_model
from geonode import geoserver, qgis_server, GeoNodeException  # noqa
from geonode.base.auth import get_or_create_token

try:
    import json
except ImportError:
    from django.utils import simplejson as json

DEFAULT_TITLE = ""
DEFAULT_ABSTRACT = ""

INVALID_PERMISSION_MESSAGE = _("Invalid permission level.")

ALPHABET = string.ascii_uppercase + string.ascii_lowercase + \
    string.digits + '-_'
ALPHABET_REVERSE = dict((c, i) for (i, c) in enumerate(ALPHABET))
BASE = len(ALPHABET)
SIGN_CHARACTER = '$'
SQL_PARAMS_RE = re.compile(r'%\(([\w_\-]+)\)s')

requests.packages.urllib3.disable_warnings()

signalnames = [
    'class_prepared',
    'm2m_changed',
    'post_delete',
    'post_init',
    'post_save',
    'post_syncdb',
    'pre_delete',
    'pre_init',
    'pre_save']
signals_store = {}

id_none = id(None)

logger = logging.getLogger("geonode.utils")


def unzip_file(upload_file, extension='.shp', tempdir=None):
    """
    Unzips a zipfile into a temporary directory and returns the full path of the .shp file inside (if any)
    """
    absolute_base_file = None
    if tempdir is None:
        tempdir = tempfile.mkdtemp()
    if not os.path.isdir(tempdir):
        os.makedirs(tempdir)

    the_zip = ZipFile(upload_file)
    the_zip.extractall(tempdir)
    for item in the_zip.namelist():
        if item.endswith(extension):
            absolute_base_file = os.path.join(tempdir, item)

    return absolute_base_file


def extract_tarfile(upload_file, extension='.shp', tempdir=None):
    """
    Extracts a tarfile into a temporary directory and returns the full path of the .shp file inside (if any)
    """
    absolute_base_file = None
    if tempdir is None:
        tempdir = tempfile.mkdtemp()

    the_tar = tarfile.open(upload_file)
    the_tar.extractall(tempdir)
    for item in the_tar.getnames():
        if item.endswith(extension):
            absolute_base_file = os.path.join(tempdir, item)

    return absolute_base_file


def _get_basic_auth_info(request):
    """
    grab basic auth info
    """
    meth, auth = request.META['HTTP_AUTHORIZATION'].split()
    if meth.lower() != 'basic':
        raise ValueError
    username, password = base64.b64decode(auth).split(':')
    return username, password


def batch_permissions(request):
    # TODO
    pass


def batch_delete(request):
    # TODO
    pass


def _split_query(query):
    """
    split and strip keywords, preserve space
    separated quoted blocks.
    """

    qq = query.split(' ')
    keywords = []
    accum = None
    for kw in qq:
        if accum is None:
            if kw.startswith('"'):
                accum = kw[1:]
            elif kw:
                keywords.append(kw)
        else:
            accum += ' ' + kw
            if kw.endswith('"'):
                keywords.append(accum[0:-1])
                accum = None
    if accum is not None:
        keywords.append(accum)
    return [kw.strip() for kw in keywords if kw.strip()]


def bbox_to_wkt(x0, x1, y0, y1, srid="4326"):
    if srid and str(srid).startswith('EPSG:'):
        srid = srid[5:]
    if None not in [x0, x1, y0, y1]:
        wkt = 'SRID=%s;POLYGON((%s %s,%s %s,%s %s,%s %s,%s %s))' % (
            srid, x0, y0, x0, y1, x1, y1, x1, y0, x0, y0)
    else:
        wkt = 'SRID=4326;POLYGON((-180 -90,-180 90,180 90,180 -90,-180 -90))'
    return wkt


def _v(coord, x, source_srid=4326, target_srid=3857):
    if source_srid == 4326 and x and abs(coord) != 180.0:
        coord = coord - (round(coord / 360.0) * 360.0)
    if source_srid == 4326 and target_srid != 4326:
        if x and coord >= 180.0:
            return 179.999
        elif x and coord <= -180.0:
            return -179.999

        if not x and coord >= 90.0:
            return 89.999
        elif not x and coord <= -90.0:
            return -89.999
    return coord


def bbox_to_projection(native_bbox, target_srid=4326):
    """
        native_bbox must be in the form
            ('-81.3962935', '-81.3490249', '13.3202891', '13.3859614', 'EPSG:4326')
    """
    box = native_bbox[:4]
    proj = native_bbox[-1]
    minx, maxx, miny, maxy = [float(a) for a in box]
    try:
        source_srid = int(proj.split(":")[1]) if proj and ':' in proj else int(proj)
    except BaseException:
        source_srid = target_srid

    if source_srid != target_srid:
        try:
            wkt = bbox_to_wkt(_v(minx, x=True, source_srid=source_srid, target_srid=target_srid),
                              _v(maxx, x=True, source_srid=source_srid, target_srid=target_srid),
                              _v(miny, x=False, source_srid=source_srid, target_srid=target_srid),
                              _v(maxy, x=False, source_srid=source_srid, target_srid=target_srid),
                              srid=source_srid)
            poly = GEOSGeometry(wkt, srid=source_srid)
            poly.transform(target_srid)
            projected_bbox = [str(x) for x in poly.extent]
            # Must be in the form : [x0, x1, y0, y1, EPSG:<target_srid>)
            return tuple([projected_bbox[0], projected_bbox[2], projected_bbox[1], projected_bbox[3]]) + \
                ("EPSG:%s" % poly.srid,)
        except BaseException:
            tb = traceback.format_exc()
            logger.debug(tb)

    return native_bbox


def bounds_to_zoom_level(bounds, width, height):
    WORLD_DIM = {'height': 256., 'width': 256.}
    ZOOM_MAX = 21

    def latRad(lat):
        _sin = sin(lat * pi / 180.0)
        if abs(_sin) != 1.0:
            radX2 = log((1.0 + _sin) / (1.0 - _sin)) / 2.0
        else:
            radX2 = log(1.0) / 2.0
        return max(min(radX2, pi), -pi) / 2.0

    def zoom(mapPx, worldPx, fraction):
        try:
            return floor(log(mapPx / worldPx / fraction) / log(2.0))
        except BaseException:
            return 0

    ne = [float(bounds[2]), float(bounds[3])]
    sw = [float(bounds[0]), float(bounds[1])]
    latFraction = (latRad(ne[1]) - latRad(sw[1])) / pi
    lngDiff = ne[0] - sw[0]
    lngFraction = ((lngDiff + 360.0) if (lngDiff < 0) else lngDiff) / 360.0
    latZoom = zoom(float(height), WORLD_DIM['height'], latFraction)
    lngZoom = zoom(float(width), WORLD_DIM['width'], lngFraction)
    ratio = float(max(width, height)) / float(min(width, height))
    z_offset = 0 if ratio >= 1.5 else -1
    zoom = int(max(latZoom, lngZoom) + z_offset)
    zoom = int(min(zoom, ZOOM_MAX))
    return max(zoom, 0)


def llbbox_to_mercator(llbbox):
    minlonlat = forward_mercator([llbbox[0], llbbox[2]])
    maxlonlat = forward_mercator([llbbox[1], llbbox[3]])
    return [minlonlat[0], minlonlat[1], maxlonlat[0], maxlonlat[1]]


def mercator_to_llbbox(bbox):
    minlonlat = inverse_mercator([bbox[0], bbox[2]])
    maxlonlat = inverse_mercator([bbox[1], bbox[3]])
    return [minlonlat[0], minlonlat[1], maxlonlat[0], maxlonlat[1]]


def forward_mercator(lonlat):
    """
        Given geographic coordinates, return a x,y tuple in spherical mercator.

        If the lat value is out of range, -inf will be returned as the y value
    """
    x = lonlat[0] * 20037508.34 / 180
    try:
        # With data sets that only have one point the value of this
        # expression becomes negative infinity. In order to continue,
        # we wrap this in a try catch block.
        n = tan((90 + lonlat[1]) * pi / 360)
    except ValueError:
        n = 0
    if n <= 0:
        y = float("-inf")
    else:
        y = log(n) / pi * 20037508.34
    return (x, y)


def inverse_mercator(xy):
    """
        Given coordinates in spherical mercator, return a lon,lat tuple.
    """
    lon = (xy[0] / 20037508.34) * 180
    lat = (xy[1] / 20037508.34) * 180
    lat = 180 / pi * \
        (2 * atan(exp(lat * pi / 180)) - pi / 2)
    return (lon, lat)


def layer_from_viewer_config(map_id, model, layer, source, ordering, save_map=True):
    """
    Parse an object out of a parsed layer configuration from a GXP
    viewer.

    ``model`` is the type to instantiate
    ``layer`` is the parsed dict for the layer
    ``source`` is the parsed dict for the layer's source
    ``ordering`` is the index of the layer within the map's layer list
    ``save_map`` if map should be saved (default: True)
    """
    layer_cfg = dict(layer)
    for k in ["format", "name", "opacity", "styles", "transparent",
              "fixed", "group", "visibility", "source", "getFeatureInfo"]:
        if k in layer_cfg:
            del layer_cfg[k]
    layer_cfg["id"] = 1
    layer_cfg["wrapDateLine"] = True
    layer_cfg["displayOutsideMaxExtent"] = True

    source_cfg = dict(source) if source else {}
    if source_cfg:
        for k in ["url", "projection"]:
            if k in source_cfg:
                del source_cfg[k]

    # We don't want to hardcode 'access_token' into the storage
    styles = []
    if 'capability' in layer_cfg:
        _capability = layer_cfg['capability']
        if 'styles' in _capability:
            for style in _capability['styles']:
                if 'name' in style:
                    styles.append(style['name'])
                if 'legend' in style:
                    legend = style['legend']
                    if 'href' in legend:
                        legend['href'] = re.sub(
                            r'\&access_token=.*', '', legend['href'])
    if not styles and layer.get("styles", None):
        for style in layer.get("styles", None):
            if 'name' in style:
                styles.append(style['name'])
            else:
                styles.append(style)

    _model = model(
        map_id=map_id,
        stack_order=ordering,
        format=layer.get("format", None),
        name=layer.get("name", None),
        opacity=layer.get("opacity", 1),
        styles=styles,
        transparent=layer.get("transparent", False),
        fixed=layer.get("fixed", False),
        group=layer.get('group', None),
        visibility=layer.get("visibility", True),
        ows_url=source.get("url", None),
        layer_params=json.dumps(layer_cfg),
        source_params=json.dumps(source_cfg)
    )
    if map_id and save_map:
        _model.save()

    return _model


class GXPMapBase(object):

    def viewer_json(self, request, *added_layers):
        """
        Convert this map to a nested dictionary structure matching the JSON
        configuration for GXP Viewers.

        The ``added_layers`` parameter list allows a list of extra MapLayer
        instances to append to the Map's layer list when generating the
        configuration. These are not persisted; if you want to add layers you
        should use ``.layer_set.create()``.
        """

        user = request.user if request else None
        access_token = get_or_create_token(user)
        if access_token and not access_token.is_expired():
            access_token = access_token.token

        if self.id and len(added_layers) == 0:
            cfg = cache.get("viewer_json_" +
                            str(self.id) +
                            "_" +
                            str(0 if user is None else user.id))
            if cfg is not None:
                return cfg

        layers = list(self.layers)
        layers.extend(added_layers)

        server_lookup = {}
        sources = {}

        def uniqify(seq):
            """
            get a list of unique items from the input sequence.

            This relies only on equality tests, so you can use it on most
            things.  If you have a sequence of hashables, list(set(seq)) is
            better.
            """
            results = []
            for x in seq:
                if x not in results:
                    results.append(x)
            return results

        configs = [l.source_config(access_token) for l in layers]

        i = 0
        for source in uniqify(configs):
            while str(i) in sources:
                i = i + 1
            sources[str(i)] = source
            server_lookup[json.dumps(source)] = str(i)

        def source_lookup(source):
            for k, v in sources.iteritems():
                if v == source:
                    return k
            return None

        def layer_config(l, user=None):
            cfg = l.layer_config(user=user)
            src_cfg = l.source_config(access_token)
            source = source_lookup(src_cfg)
            if source:
                cfg["source"] = source
            return cfg

        source_urls = [source['url']
                       for source in sources.values() if source and 'url' in source]

        if 'geonode.geoserver' in settings.INSTALLED_APPS:
            if len(sources.keys(
            )) > 0 and not settings.MAP_BASELAYERS[0]['source']['url'] in source_urls:
                keys = sorted(sources.keys())
                settings.MAP_BASELAYERS[0]['source'][
                    'title'] = 'Local Geoserver'
                sources[str(int(keys[-1]) + 1)
                        ] = settings.MAP_BASELAYERS[0]['source']

        def _base_source(source):
            base_source = copy.deepcopy(source)
            for key in ["id", "baseParams", "title"]:
                if base_source and key in base_source:
                    del base_source[key]
            return base_source

        for idx, lyr in enumerate(settings.MAP_BASELAYERS):
            if _base_source(
                    lyr["source"]) not in map(
                    _base_source,
                    sources.values()):
                if len(sources.keys()) > 0:
                    sources[str(int(max(sources.keys(), key=int)) + 1)
                            ] = lyr["source"]

        # adding remote services sources
        from geonode.services.models import Service
        from geonode.maps.models import Map
        if not self.sender or isinstance(self.sender, Map):
            index = int(max(sources.keys())) if len(sources.keys()) > 0 else 0
            for service in Service.objects.all():
                remote_source = {
                    'url': service.service_url,
                    'remote': True,
                    'ptype': service.ptype,
                    'name': service.name,
                    'title': "[R] %s" % service.title
                }
                if remote_source['url'] not in source_urls:
                    index += 1
                    sources[index] = remote_source

        config = {
            'id': self.id,
            'about': {
                'title': self.title,
                'abstract': self.abstract
            },
            'aboutUrl': '../about',
            'defaultSourceType': "gxp_wmscsource",
            'sources': sources,
            'map': {
                'layers': [layer_config(l, user=user) for l in layers],
                'center': [self.center_x, self.center_y],
                'projection': self.projection,
                'zoom': self.zoom
            }
        }

        if any(layers):
            # Mark the last added layer as selected - important for data page
            config["map"]["layers"][len(layers) - 1]["selected"] = True
        else:
            (def_map_config, def_map_layers) = default_map_config(None)
            config = def_map_config
            layers = def_map_layers

        config["map"].update(_get_viewer_projection_info(self.projection))

        # Create user-specific cache of maplayer config
        if self is not None:
            cache.set("viewer_json_" +
                      str(self.id) +
                      "_" +
                      str(0 if user is None else user.id), config)

        # Client conversion if needed
        from geonode.client.hooks import hookset
        config = hookset.viewer_json(config, context={'request': request})
        return config


class GXPMap(GXPMapBase):

    def __init__(self, sender=None, projection=None, title=None, abstract=None,
                 center_x=None, center_y=None, zoom=None):
        self.id = 0
        self.sender = sender
        self.projection = projection
        self.title = title or DEFAULT_TITLE
        self.abstract = abstract or DEFAULT_ABSTRACT
        _DEFAULT_MAP_CENTER = forward_mercator(settings.DEFAULT_MAP_CENTER)
        self.center_x = center_x if center_x is not None else _DEFAULT_MAP_CENTER[
            0]
        self.center_y = center_y if center_y is not None else _DEFAULT_MAP_CENTER[
            1]
        self.zoom = zoom if zoom is not None else settings.DEFAULT_MAP_ZOOM
        self.layers = []


class GXPLayerBase(object):

    def source_config(self, access_token):
        """
        Generate a dict that can be serialized to a GXP layer source
        configuration suitable for loading this layer.
        """
        try:
            cfg = json.loads(self.source_params)
        except Exception:
            cfg = dict(ptype="gxp_wmscsource", restUrl="/gs/rest")

        if self.ows_url:
            '''
            This limits the access token we add to only the OGC servers decalred in OGC_SERVER.
            Will also override any access_token in the request and replace it with an existing one.
            '''
            urls = []
            for name, server in settings.OGC_SERVER.iteritems():
                url = urlparse.urlsplit(server['PUBLIC_LOCATION'])
                urls.append(url.netloc)

            my_url = urlparse.urlsplit(self.ows_url)

            if str(access_token) and my_url.netloc in urls:
                request_params = urlparse.parse_qs(my_url.query)
                if 'access_token' in request_params:
                    del request_params['access_token']
                # request_params['access_token'] = [access_token]
                encoded_params = urllib.urlencode(request_params, doseq=True)

                parsed_url = urlparse.SplitResult(
                    my_url.scheme,
                    my_url.netloc,
                    my_url.path,
                    encoded_params,
                    my_url.fragment)
                cfg["url"] = parsed_url.geturl()
            else:
                cfg["url"] = self.ows_url

        return cfg

    def layer_config(self, user=None):
        """
        Generate a dict that can be serialized to a GXP layer configuration
        suitable for loading this layer.

        The "source" property will be left unset; the layer is not aware of the
        name assigned to its source plugin.  See
        geonode.maps.models.Map.viewer_json for an example of
        generating a full map configuration.
        """
        try:
            cfg = json.loads(self.layer_params)
        except Exception:
            cfg = dict()

        if self.format:
            cfg['format'] = self.format
        if self.name:
            cfg["name"] = self.name
        if self.opacity:
            cfg['opacity'] = self.opacity
        if self.styles:
            cfg['styles'] = ast.literal_eval(self.styles) \
                if isinstance(self.styles, six.string_types) else self.styles
        if self.transparent:
            cfg['transparent'] = True

        cfg["fixed"] = self.fixed
        if self.group:
            cfg["group"] = self.group
        cfg["visibility"] = self.visibility

        return cfg


class GXPLayer(GXPLayerBase):

    '''GXPLayer represents an object to be included in a GXP map.
    '''

    def __init__(self, name=None, ows_url=None, **kw):
        self.format = None
        self.name = name
        self.opacity = 1.0
        self.styles = None
        self.transparent = False
        self.fixed = False
        self.group = None
        self.visibility = True
        self.wrapDateLine = True
        self.displayOutsideMaxExtent = True
        self.ows_url = ows_url
        self.layer_params = ""
        self.source_params = ""
        for k in kw:
            setattr(self, k, kw[k])


def default_map_config(request):
    if getattr(settings, 'DEFAULT_MAP_CRS', 'EPSG:3857') == "EPSG:4326":
        _DEFAULT_MAP_CENTER = inverse_mercator(settings.DEFAULT_MAP_CENTER)
    else:
        _DEFAULT_MAP_CENTER = forward_mercator(settings.DEFAULT_MAP_CENTER)

    _default_map = GXPMap(
        title=DEFAULT_TITLE,
        abstract=DEFAULT_ABSTRACT,
        projection=getattr(settings, 'DEFAULT_MAP_CRS', 'EPSG:3857'),
        center_x=_DEFAULT_MAP_CENTER[0],
        center_y=_DEFAULT_MAP_CENTER[1],
        zoom=settings.DEFAULT_MAP_ZOOM
    )

    def _baselayer(lyr, order):
        return layer_from_viewer_config(
            None,
            GXPLayer,
            layer=lyr,
            source=lyr["source"],
            ordering=order
        )

    DEFAULT_BASE_LAYERS = [
        _baselayer(
            lyr, idx) for idx, lyr in enumerate(
            settings.MAP_BASELAYERS)]

    DEFAULT_MAP_CONFIG = _default_map.viewer_json(
        request, *DEFAULT_BASE_LAYERS)

    return DEFAULT_MAP_CONFIG, DEFAULT_BASE_LAYERS


_viewer_projection_lookup = {
    "EPSG:900913": {
        "maxResolution": 156543.03390625,
        "units": "m",
        "maxExtent": [-20037508.34, -20037508.34, 20037508.34, 20037508.34],
    },
    "EPSG:3857": {
        "maxResolution": 156543.03390625,
        "units": "m",
        "maxExtent": [-20037508.34, -20037508.34, 20037508.34, 20037508.34],
    },
    "EPSG:4326": {
        "max_resolution": (180 - (-180)) / 256,
        "units": "degrees",
        "maxExtent": [-180, -90, 180, 90]
    }
}


def _get_viewer_projection_info(srid):
    # TODO: Look up projection details in EPSG database
    return _viewer_projection_lookup.get(srid, {})


def resolve_object(request, model, query, permission='base.view_resourcebase',
                   permission_required=True, permission_msg=None):
    """Resolve an object using the provided query and check the optional
    permission. Model views should wrap this function as a shortcut.

    query - a dict to use for querying the model
    permission - an optional permission to check
    permission_required - if False, allow get methods to proceed
    permission_msg - optional message to use in 403
    """
    obj = get_object_or_404(model, **query)
    obj_to_check = obj.get_self_resource()

    from guardian.shortcuts import assign_perm, get_groups_with_perms
    from geonode.groups.models import GroupProfile

    groups = get_groups_with_perms(obj_to_check,
                                   attach_perms=True)

    if obj_to_check.group and obj_to_check.group not in groups:
        groups[obj_to_check.group] = obj_to_check.group

    obj_group_managers = []
    obj_group_members = []
    if groups:
        for group in groups:
            try:
                group_profile = GroupProfile.objects.get(slug=group.name)
                managers = group_profile.get_managers()
                if managers:
                    for manager in managers:
                        if manager not in obj_group_managers and not manager.is_superuser:
                            obj_group_managers.append(manager)
                if group_profile.user_is_member(
                        request.user) and request.user not in obj_group_members:
                    obj_group_members.append(request.user)
            except GroupProfile.DoesNotExist:
                pass

    if settings.RESOURCE_PUBLISHING or settings.ADMIN_MODERATE_UPLOADS:
        is_admin = False
        is_manager = False
        is_owner = True if request.user == obj_to_check.owner else False
        if request.user:
            is_admin = request.user.is_superuser if request.user else False
            try:
                is_manager = request.user.groupmember_set.all().filter(role='manager').exists()
            except BaseException:
                is_manager = False
        if (not obj_to_check.is_published):
            if not is_admin:
                if is_owner or (
                        is_manager and request.user in obj_group_managers):
                    if (not request.user.has_perm('publish_resourcebase', obj_to_check)) and (
                        not request.user.has_perm('view_resourcebase', obj_to_check)) and (
                            not request.user.has_perm('change_resourcebase_metadata', obj_to_check)) and (
                                not is_owner and not settings.ADMIN_MODERATE_UPLOADS):
                        raise Http404
                    else:
                        assign_perm(
                            'view_resourcebase', request.user, obj_to_check)
                        assign_perm(
                            'publish_resourcebase',
                            request.user,
                            obj_to_check)
                        assign_perm(
                            'change_resourcebase_metadata',
                            request.user,
                            obj_to_check)
                        assign_perm(
                            'download_resourcebase',
                            request.user,
                            obj_to_check)

                        if is_owner:
                            assign_perm(
                                'change_resourcebase', request.user, obj_to_check)
                            assign_perm(
                                'delete_resourcebase', request.user, obj_to_check)
                            assign_perm(
                                'change_resourcebase_permissions',
                                request.user,
                                obj_to_check)
                else:
                    if request.user in obj_group_members:
                        if (not request.user.has_perm('publish_resourcebase', obj_to_check)) and (
                            not request.user.has_perm('view_resourcebase', obj_to_check)) and (
                                not request.user.has_perm('change_resourcebase_metadata', obj_to_check)):
                            raise Http404
                    else:
                        raise Http404

    allowed = True
    if permission.split('.')[-1] in ['change_layer_data',
                                     'change_layer_style']:
        if obj.__class__.__name__ == 'Layer':
            obj_to_check = obj
    if permission:
        if permission_required or request.method != 'GET':
            if request.user in obj_group_managers:
                allowed = True
            else:
                allowed = request.user.has_perm(
                    permission,
                    obj_to_check)
    if not allowed:
        mesg = permission_msg or _('Permission Denied')
        raise PermissionDenied(mesg)
    if settings.MONITORING_ENABLED and obj:
        if hasattr(obj, 'alternate') or obj.title:
            resource_name = obj.alternate if hasattr(
                obj, 'alternate') else obj.title
            request.add_resource(model._meta.verbose_name_raw, resource_name)
    return obj


def json_response(body=None, errors=None, url=None, redirect_to=None, exception=None,
                  content_type=None, status=None):
    """Create a proper JSON response. If body is provided, this is the response.
    If errors is not None, the response is a success/errors json object.
    If redirect_to is not None, the response is a success=True, redirect_to object
    If the exception is provided, it will be logged. If body is a string, the
    exception message will be used as a format option to that string and the
    result will be a success=False, errors = body % exception
    """
    if isinstance(body, HttpResponse):
        return body
    if content_type is None:
        content_type = "application/json"
    if errors:
        if isinstance(errors, basestring):
            errors = [errors]
        body = {
            'success': False,
            'errors': errors
        }
    elif redirect_to:
        body = {
            'success': True,
            'redirect_to': redirect_to
        }
    elif url:
        body = {
            'success': True,
            'url': url
        }
    elif exception:
        if body is None:
            body = "Unexpected exception %s" % exception
        else:
            body = body % exception
        body = {
            'success': False,
            'errors': [body]
        }
    elif body:
        pass
    else:
        raise Exception("must call with body, errors or redirect_to")

    if status is None:
        status = 200

    if not isinstance(body, basestring):
        body = json.dumps(body, cls=DjangoJSONEncoder)
    return HttpResponse(body, content_type=content_type, status=status)


def num_encode(n):
    if n < 0:
        return SIGN_CHARACTER + num_encode(-n)
    s = []
    while True:
        n, r = divmod(n, BASE)
        s.append(ALPHABET[r])
        if n == 0:
            break
    return ''.join(reversed(s))


def num_decode(s):
    if s[0] == SIGN_CHARACTER:
        return -num_decode(s[1:])
    n = 0
    for c in s:
        n = n * BASE + ALPHABET_REVERSE[c]
    return n


def format_urls(a, values):
    b = []
    for i in a:
        j = i.copy()
        try:
            j['url'] = unicode(j['url']).format(**values)
        except KeyError:
            j['url'] = None
        b.append(j)
    return b


def build_abstract(resourcebase, url=None, includeURL=True):
    if resourcebase.abstract and url and includeURL:
        return u"{abstract} -- [{url}]({url})".format(
            abstract=resourcebase.abstract, url=url)
    else:
        return resourcebase.abstract


def build_caveats(resourcebase):
    caveats = []
    if resourcebase.maintenance_frequency:
        caveats.append(resourcebase.maintenance_frequency_title())
    if resourcebase.license:
        caveats.append(resourcebase.license_verbose)
    if resourcebase.data_quality_statement:
        caveats.append(resourcebase.data_quality_statement)
    if len(caveats) > 0:
        return u"- " + u"%0A- ".join(caveats)
    else:
        return u""


def build_social_links(request, resourcebase):
    social_url = u"{protocol}://{host}{path}".format(
        protocol=("https" if request.is_secure() else "http"),
        host=request.get_host(),
        path=request.get_full_path())
    # Don't use datetime strftime() because it requires year >= 1900
    # see
    # https://docs.python.org/2/library/datetime.html#strftime-strptime-behavior
    date = '{0.month:02d}/{0.day:02d}/{0.year:4d}'.format(
        resourcebase.date) if resourcebase.date else None
    abstract = build_abstract(resourcebase, url=social_url, includeURL=True)
    caveats = build_caveats(resourcebase)
    hashtags = ",".join(getattr(settings, 'TWITTER_HASHTAGS', []))
    return format_urls(
        settings.SOCIAL_ORIGINS,
        {
            'name': resourcebase.title,
            'date': date,
            'abstract': abstract,
            'caveats': caveats,
            'hashtags': hashtags,
            'url': social_url})


def check_shp_columnnames(layer):
    """ Check if shapefile for a given layer has valid column names.
        If not, try to fix column names and warn the user
    """
    # TODO we may add in a better location this method
    inShapefile = ''
    for f in layer.upload_session.layerfile_set.all():
        if os.path.splitext(f.file.name)[1] == '.shp':
            inShapefile = f.file.path
    if inShapefile:
        return fixup_shp_columnnames(inShapefile, layer.charset)


def fixup_shp_columnnames(inShapefile, charset, tempdir=None):
    """ Try to fix column names and warn the user
    """

    if not tempdir:
        tempdir = tempfile.mkdtemp()
    if is_zipfile(inShapefile):
        inShapefile = unzip_file(inShapefile, '.shp', tempdir=tempdir)

    inDriver = ogr.GetDriverByName('ESRI Shapefile')
    try:
        inDataSource = inDriver.Open(inShapefile, 1)
    except BaseException:
        tb = traceback.format_exc()
        logger.debug(tb)
        inDataSource = None
    if inDataSource is None:
        logger.warning('Could not open %s' % (inShapefile))
        return False, None, None
    else:
        inLayer = inDataSource.GetLayer()

    # TODO we may need to improve this regexp
    # first character must be any letter or "_"
    # following characters can be any letter, number, "#", ":"
    regex = r'^[a-zA-Z,_][a-zA-Z,_,#,:\d]*$'
    a = re.compile(regex)
    regex_first_char = r'[a-zA-Z,_]{1}'
    b = re.compile(regex_first_char)
    inLayerDefn = inLayer.GetLayerDefn()

    list_col_original = []
    list_col = {}

    for i in range(0, inLayerDefn.GetFieldCount()):
        field_name = inLayerDefn.GetFieldDefn(i).GetName()

        if a.match(field_name):
            list_col_original.append(field_name)

    for i in range(0, inLayerDefn.GetFieldCount()):
        charset = charset if charset and 'undefined' not in charset \
            else 'UTF-8'

        field_name = inLayerDefn.GetFieldDefn(i).GetName()
        if not a.match(field_name):
            # once the field_name contains Chinese, to use slugify_zh
            has_ch = False
            for ch in field_name:
                try:
                    if u'\u4e00' <= ch.decode("utf-8", "replace") <= u'\u9fff':
                        has_ch = True
                        break
                except UnicodeDecodeError:
                    has_ch = True
                    break
            if has_ch:
                new_field_name = slugify_zh(field_name, separator='_')
            else:
                new_field_name = slugify(field_name)
            if not b.match(new_field_name):
                new_field_name = '_' + new_field_name
            j = 0
            while new_field_name in list_col_original or new_field_name in list_col.values():
                if j == 0:
                    new_field_name += '_0'
                if new_field_name.endswith('_' + str(j)):
                    j += 1
                    new_field_name = new_field_name[:-2] + '_' + str(j)
            list_col.update({field_name: new_field_name})

    if len(list_col) == 0:
        return True, None, None
    else:
        try:
            for key in list_col.keys():
                qry = u"ALTER TABLE {} RENAME COLUMN \"".format(inLayer.GetName())
                qry = qry + key.decode(charset) + u"\" TO \"{}\"".format(list_col[key])
                inDataSource.ExecuteSQL(qry.encode(charset))
        except UnicodeDecodeError:
            raise GeoNodeException(
                "Could not decode SHAPEFILE attributes by using the specified charset '{}'.".format(charset))
    return True, None, list_col


def id_to_obj(id_):
    if id_ == id_none:
        return None

    for obj in gc.get_objects():
        if id(obj) == id_:
            return obj
            break
    raise Exception("Not found")


def printsignals():
    for signalname in signalnames:
        logger.debug("SIGNALNAME: %s" % signalname)
        signaltype = getattr(models.signals, signalname)
        signals = signaltype.receivers[:]
        for signal in signals:
            logger.debug(signal)


def designals():
    global signals_store

    for signalname in signalnames:
        if signalname in signals_store:
            try:
                signaltype = getattr(models.signals, signalname)
            except BaseException:
                continue
            logger.debug("RETRIEVE: %s: %d" %
                         (signalname, len(signaltype.receivers)))
            signals_store[signalname] = []
            signals = signaltype.receivers[:]
            for signal in signals:
                uid = receiv_call = None
                sender_ista = sender_call = None
                # first tuple element:
                # - case (id(instance), id(method))
                if not isinstance(signal[0], tuple):
                    raise "Malformed signal"

                lookup = signal[0]

                if isinstance(lookup[0], tuple):
                    # receiv_ista = id_to_obj(lookup[0][0])
                    receiv_call = id_to_obj(lookup[0][1])
                else:
                    # - case id(function) or uid
                    try:
                        receiv_call = id_to_obj(lookup[0])
                    except BaseException:
                        uid = lookup[0]

                if isinstance(lookup[1], tuple):
                    sender_call = id_to_obj(lookup[1][0])
                    sender_ista = id_to_obj(lookup[1][1])
                else:
                    sender_ista = id_to_obj(lookup[1])

                # second tuple element
                if (isinstance(signal[1], weakref.ReferenceType)):
                    is_weak = True
                    receiv_call = signal[1]()
                else:
                    is_weak = False
                    receiv_call = signal[1]

                signals_store[signalname].append({
                    'uid': uid, 'is_weak': is_weak,
                    'sender_ista': sender_ista, 'sender_call': sender_call,
                    'receiv_call': receiv_call,
                })

                signaltype.disconnect(
                    receiver=receiv_call,
                    sender=sender_ista,
                    weak=is_weak,
                    dispatch_uid=uid)


def resignals():
    global signals_store

    for signalname in signalnames:
        if signalname in signals_store:
            signals = signals_store[signalname]
            signaltype = getattr(models.signals, signalname)
            for signal in signals:
                signaltype.connect(
                    signal['receiv_call'],
                    sender=signal['sender_ista'],
                    weak=signal['is_weak'],
                    dispatch_uid=signal['uid'])


def run_subprocess(*cmd, **kwargs):
    p = subprocess.Popen(
        ' '.join(cmd),
        stdout=subprocess.PIPE,
        stderr=subprocess.PIPE,
        **kwargs)
    stdout = StringIO()
    stderr = StringIO()
    buff_size = 1024
    while p.poll() is None:
        inr = [p.stdout.fileno(), p.stderr.fileno()]
        inw = []
        rlist, wlist, xlist = select.select(inr, inw, [])

        for r in rlist:
            if r == p.stdout.fileno():
                readfrom = p.stdout
                readto = stdout
            else:
                readfrom = p.stderr
                readto = stderr
            readto.write(readfrom.read(buff_size))

        for w in wlist:
            w.write('')

    return p.returncode, stdout.getvalue(), stderr.getvalue()


def parse_datetime(value):
    for patt in settings.DATETIME_INPUT_FORMATS:
        try:
            if isinstance(value, dict):
                value_obj = value['$'] if '$' in value else value['content']
                return datetime.datetime.strptime(value_obj, patt)
            else:
                return datetime.datetime.strptime(value, patt)
        except BaseException:
            # tb = traceback.format_exc()
            # logger.error(tb)
            pass
    raise ValueError("Invalid datetime input: {}".format(value))


def _convert_sql_params(cur, query):
    # sqlite driver doesn't support %(key)s notation,
    # use :key instead.
    if cur.db.vendor in ('sqlite', 'sqlite3', 'spatialite',):
        return SQL_PARAMS_RE.sub(r':\1', query)
    return query


@transaction.atomic
def raw_sql(query, params=None, ret=True):
    """
    Execute raw query
    param ret=True returns data from cursor as iterator
    """
    with connection.cursor() as c:
        query = _convert_sql_params(c, query)
        c.execute(query, params)
        if ret:
            desc = [r[0] for r in c.description]
            for row in c:
                yield dict(zip(desc, row))


def check_ogc_backend(backend_package):
    """Check that geonode use a particular OGC Backend integration

    :param backend_package: django app of backend to use
    :type backend_package: str

    :return: bool
    :rtype: bool
    """
    ogc_conf = settings.OGC_SERVER['default']
    is_configured = ogc_conf.get('BACKEND') == backend_package

    # Check environment variables
    _backend = os.environ.get('BACKEND', None)
    if _backend:
        return backend_package == _backend and is_configured

    # Check exists in INSTALLED_APPS
    try:
        in_installed_apps = backend_package in settings.INSTALLED_APPS
        return in_installed_apps and is_configured
    except BaseException:
        pass
    return False


class HttpClient(object):
    def __init__(self):
        self.timeout = 5
        self.retries = 5
        self.pool_maxsize = 10
        self.backoff_factor = 0.3
        self.pool_connections = 10
        self.status_forcelist = (500, 502, 503, 504)
        self.username = 'admin'
        self.password = 'admin'
        if check_ogc_backend(geoserver.BACKEND_PACKAGE):
            ogc_server_settings = settings.OGC_SERVER['default']
            self.timeout = ogc_server_settings['TIMEOUT'] if 'TIMEOUT' in ogc_server_settings else 5
            self.retries = ogc_server_settings['MAX_RETRIES'] if 'MAX_RETRIES' in ogc_server_settings else 5
            self.backoff_factor = ogc_server_settings['BACKOFF_FACTOR'] if \
            'BACKOFF_FACTOR' in ogc_server_settings else 0.3
            self.pool_maxsize = ogc_server_settings['POOL_MAXSIZE'] if 'POOL_MAXSIZE' in ogc_server_settings else 10
            self.pool_connections = ogc_server_settings['POOL_CONNECTIONS'] if \
            'POOL_CONNECTIONS' in ogc_server_settings else 10
            self.username = ogc_server_settings['USER'] if 'USER' in ogc_server_settings else 'admin'
            self.password = ogc_server_settings['PASSWORD'] if 'PASSWORD' in ogc_server_settings else 'geoserver'

    def request(self, url, method='GET', data=None, headers={}, stream=False, timeout=None, user=None):
        if check_ogc_backend(geoserver.BACKEND_PACKAGE) and 'Authorization' not in headers:
            valid_uname_pw = base64.b64encode(
                b"%s:%s" % (self.username, self.password)).decode("ascii")
            headers['Authorization'] = 'Basic {}'.format(valid_uname_pw)
            try:
                _u = user or get_user_model().objects.get(username=self.username)
                access_token = get_or_create_token(_u)
                if access_token and not access_token.is_expired():
                    headers['Authorization'] = 'Bearer %s' % access_token.token
            except BaseException:
                tb = traceback.format_exc()
                logger.debug(tb)
                pass

        response = None
        content = None
        session = requests.Session()
        retry = Retry(
            total=self.retries,
            read=self.retries,
            connect=self.retries,
            backoff_factor=self.backoff_factor,
            status_forcelist=self.status_forcelist,
        )
        adapter = requests.adapters.HTTPAdapter(
            max_retries=retry,
            pool_maxsize=self.pool_maxsize,
            pool_connections=self.pool_connections
        )
        session.mount("{scheme}://".format(scheme=urlparse.urlsplit(url).scheme), adapter)
        action = getattr(session, method.lower(), None)
        if action:
            response = action(
                url=urllib.unquote(url).decode('utf8'),
                data=data,
                headers=headers,
                timeout=timeout or self.timeout,
                stream=stream)
        else:
            response = session.get(url, headers=headers, timeout=self.timeout)

        try:
            content = response.content if not stream else response.raw
        except BaseException:
            content = None

        return (response, content)

    def get(self, url, data=None, headers={}, stream=False, timeout=None, user=None):
        return self.request(url,
                            method='GET',
                            data=data,
                            headers=headers,
                            timeout=timeout or self.timeout,
                            stream=stream,
                            user=user)

    def post(self, url, data=None, headers={}, stream=False, timeout=None, user=None):
        return self.request(url,
                            method='POST',
                            data=data,
                            headers=headers,
                            timeout=timeout or self.timeout,
                            stream=stream,
                            user=user)


http_client = HttpClient()


def get_dir_time_suffix():
    """Returns the name of a folder with the 'now' time as suffix"""
    dirfmt = "%4d-%02d-%02d_%02d%02d%02d"
    now = time.localtime()[0:6]
    dirname = dirfmt % now

    return dirname


def zip_dir(basedir, archivename):
    assert os.path.isdir(basedir)
    with closing(ZipFile(archivename, "w", ZIP_DEFLATED, allowZip64=True)) as z:
        for root, dirs, files in os.walk(basedir):
            # NOTE: ignore empty directories
            for fn in files:
                absfn = os.path.join(root, fn)
                zfn = absfn[len(basedir) + len(os.sep):]  # XXX: relative path
                z.write(absfn, zfn)


def copy_tree(src, dst, symlinks=False, ignore=None):
    try:
        for item in os.listdir(src):
            s = os.path.join(src, item)
            d = os.path.join(dst, item)
            if os.path.isdir(s):
                # shutil.rmtree(d)
                if os.path.exists(d):
                    try:
                        os.remove(d)
                    except BaseException:
                        try:
                            shutil.rmtree(d)
                        except BaseException:
                            pass
                try:
                    shutil.copytree(s, d, symlinks, ignore)
                except BaseException:
                    pass
            else:
                try:
                    shutil.copy2(s, d)
                except BaseException:
                    pass
    except Exception:
        traceback.print_exc()


def extract_archive(zip_file, dst):
    target_folder = os.path.join(dst, os.path.splitext(os.path.basename(zip_file))[0])
    if not os.path.exists(target_folder):
        os.makedirs(target_folder)

    with ZipFile(zip_file, "r", allowZip64=True) as z:
        z.extractall(target_folder)

    return target_folder


def chmod_tree(dst, permissions=0o777):
    for dirpath, dirnames, filenames in os.walk(dst):
        for filename in filenames:
            path = os.path.join(dirpath, filename)
            os.chmod(path, permissions)

        for dirname in dirnames:
            path = os.path.join(dirpath, dirname)
            os.chmod(path, permissions)


def slugify_zh(text, separator='_'):
    """
    Make a slug from the given text, which is simplified from slugify.
    It remove the other args and do not convert Chinese into Pinyin
    :param text (str): initial text
    :param separator (str): separator between words
    :return (str):
    """

    QUOTE_PATTERN = re.compile(r'[\']+')
    ALLOWED_CHARS_PATTERN = re.compile(u'[^\u4e00-\u9fa5a-z0-9]+')
    DUPLICATE_DASH_PATTERN = re.compile('-{2,}')
    NUMBERS_PATTERN = re.compile(r'(?<=\d),(?=\d)')
    DEFAULT_SEPARATOR = '-'

    # if not isinstance(text, types.UnicodeType):
    #    text = unicode(text, 'utf-8', 'ignore')
    # replace quotes with dashes - pre-process
    text = QUOTE_PATTERN.sub(DEFAULT_SEPARATOR, text)
    # make the text lowercase
    text = text.lower()
    # remove generated quotes -- post-process
    text = QUOTE_PATTERN.sub('', text)
    # cleanup numbers
    text = NUMBERS_PATTERN.sub('', text)
    # replace all other unwanted characters
    text = re.sub(ALLOWED_CHARS_PATTERN, DEFAULT_SEPARATOR, text)
    # remove redundant
    text = re.sub(DUPLICATE_DASH_PATTERN, DEFAULT_SEPARATOR, text).strip(DEFAULT_SEPARATOR)
    if separator != DEFAULT_SEPARATOR:
        text = text.replace(DEFAULT_SEPARATOR, separator)
    return text


def set_resource_default_links(instance, layer, prune=False, **kwargs):

    from geonode.base.models import Link
    from urlparse import urlparse, urljoin
    from django.core.urlresolvers import reverse
    from django.utils.translation import ugettext

<<<<<<< HEAD
=======
    # Prune old links
    if prune:
        _def_link_types = (
            'data', 'image', 'original', 'html', 'OGC:WMS', 'OGC:WFS', 'OGC:WCS')
        Link.objects.filter(resource=instance.resourcebase_ptr, link_type__in=_def_link_types).delete()

>>>>>>> 52f0a529
    if check_ogc_backend(geoserver.BACKEND_PACKAGE):
        from geonode.geoserver.ows import wcs_links, wfs_links, wms_links
        from geonode.geoserver.helpers import ogc_server_settings

<<<<<<< HEAD
        # Prune old links
        if prune:
            Link.objects.filter(resource=instance.resourcebase_ptr).delete()

=======
>>>>>>> 52f0a529
        # Compute parameters for the new links
        try:
            bbox = instance.gs_resource.native_bbox
        except BaseException:
            bbox = instance.bbox
        dx = float(bbox[1]) - float(bbox[0])
        dy = float(bbox[3]) - float(bbox[2])

        dataAspect = 1 if dy == 0 else dx / dy

        height = 550
        width = int(height * dataAspect)

        # Parse Layer BBOX and SRID
        srid = instance.srid if instance.srid else getattr(settings, 'DEFAULT_MAP_CRS', 'EPSG:4326')
        if srid and instance.bbox_x0:
            bbox = ','.join(str(x) for x in [instance.bbox_x0, instance.bbox_y0,
                                             instance.bbox_x1, instance.bbox_y1])

        # Create Raw Data download link
        download_url = urljoin(settings.SITEURL,
                               reverse('download', args=[instance.id]))
        Link.objects.get_or_create(resource=instance.resourcebase_ptr,
                                   url=download_url,
                                   defaults=dict(extension='zip',
                                                 name='Original Dataset',
                                                 mime='application/octet-stream',
                                                 link_type='original',
                                                 )
                                   )

        # Set download links for WMS, WCS or WFS and KML
        links = wms_links(ogc_server_settings.public_url + 'ows?',
                          instance.alternate.encode('utf-8'),
                          bbox,
                          srid,
                          height,
                          width)

        for ext, name, mime, wms_url in links:
            Link.objects.get_or_create(resource=instance.resourcebase_ptr,
                                       name=ugettext(name),
                                       defaults=dict(
                                           extension=ext,
                                           url=wms_url,
                                           mime=mime,
                                           link_type='image',
                                       )
                                       )

        if instance.storeType == "dataStore":
            links = wfs_links(ogc_server_settings.public_url + 'ows?',
                              instance.alternate.encode('utf-8'),
                              bbox=None,  # bbox filter should be set at runtime otherwise conflicting with CQL
                              srid=srid)
            for ext, name, mime, wfs_url in links:
                if mime == 'SHAPE-ZIP':
                    name = 'Zipped Shapefile'
                Link.objects.get_or_create(resource=instance.resourcebase_ptr,
                                           url=wfs_url,
                                           defaults=dict(
                                               extension=ext,
                                               name=name,
                                               mime=mime,
                                               url=wfs_url,
                                               link_type='data',
                                           )
                                           )
        elif instance.storeType == 'coverageStore':
            links = wcs_links(ogc_server_settings.public_url + 'wcs?',
                              instance.alternate.encode('utf-8'),
                              bbox,
                              srid)

        for ext, name, mime, wcs_url in links:
            Link.objects.get_or_create(resource=instance.resourcebase_ptr,
                                       url=wcs_url,
                                       defaults=dict(
                                           extension=ext,
                                           name=name,
                                           mime=mime,
                                           link_type='data',
                                       )
                                       )

        # @DEPRECATED: This code targeted to be removed
        # kml_reflector_link_download = ogc_server_settings.public_url + "wms/kml?" + \
        #     urllib.urlencode({'layers': instance.alternate.encode('utf-8'), 'mode': "download"})
        #
        # Link.objects.get_or_create(resource=instance.resourcebase_ptr,
        #                            url=kml_reflector_link_download,
        #                            defaults=dict(
        #                                extension='kml',
        #                                name="KML",
        #                                mime='text/xml',
        #                                link_type='data',
        #                            )
        #                            )
        #
        # kml_reflector_link_view = ogc_server_settings.public_url + "wms/kml?" + \
        #     urllib.urlencode({'layers': instance.alternate.encode('utf-8'), 'mode': "refresh"})
        #
        # Link.objects.get_or_create(resource=instance.resourcebase_ptr,
        #                            url=kml_reflector_link_view,
        #                            defaults=dict(
        #                                extension='kml',
        #                                name="View in Google Earth",
        #                                mime='text/xml',
        #                                link_type='data',
        #                            )
        #                            )

        site_url = settings.SITEURL.rstrip('/') if settings.SITEURL.startswith('http') else settings.SITEURL
        html_link_url = '%s%s' % (
            site_url, instance.get_absolute_url())

        Link.objects.get_or_create(resource=instance.resourcebase_ptr,
                                   url=html_link_url,
                                   defaults=dict(
                                       extension='html',
                                       name=instance.alternate,
                                       mime='text/html',
                                       link_type='html',
                                   )
                                   )

        try:
            Link.objects.filter(resource=instance.resourcebase_ptr, name='Legend').delete()
        except BaseException:
            pass

        for style in instance.styles.all():
            legend_url = ogc_server_settings.PUBLIC_LOCATION + \
                'ows?service=WMS&request=GetLegendGraphic&format=image/png&WIDTH=20&HEIGHT=20&LAYER=' + \
                instance.alternate + '&STYLE=' + style.name + \
                '&legend_options=fontAntiAliasing:true;fontSize:12;forceLabels:on'

            Link.objects.get_or_create(resource=instance.resourcebase_ptr,
                                       url=legend_url,
                                       defaults=dict(
                                           extension='png',
                                           name='Legend',
                                           url=legend_url,
                                           mime='image/png',
                                           link_type='image',
                                       )
                                       )

        # ogc_wms_path = '%s/ows' % instance.workspace
        ogc_wms_path = 'ows'
        ogc_wms_url = urljoin(ogc_server_settings.public_url, ogc_wms_path)
        ogc_wms_name = 'OGC WMS: %s Service' % instance.workspace
        Link.objects.get_or_create(resource=instance.resourcebase_ptr,
                                   url=ogc_wms_url,
                                   defaults=dict(
                                       extension='html',
                                       name=ogc_wms_name,
                                       url=ogc_wms_url,
                                       mime='text/html',
                                       link_type='OGC:WMS',
                                   )
                                   )

        if instance.storeType == "dataStore":
            # ogc_wfs_path = '%s/wfs' % instance.workspace
            ogc_wfs_path = 'ows'
            ogc_wfs_url = urljoin(ogc_server_settings.public_url, ogc_wfs_path)
            ogc_wfs_name = 'OGC WFS: %s Service' % instance.workspace
            Link.objects.get_or_create(resource=instance.resourcebase_ptr,
                                       url=ogc_wfs_url,
                                       defaults=dict(
                                           extension='html',
                                           name=ogc_wfs_name,
                                           url=ogc_wfs_url,
                                           mime='text/html',
                                           link_type='OGC:WFS',
                                       )
                                       )

        if instance.storeType == "coverageStore":
            # ogc_wcs_path = '%s/wcs' % instance.workspace
            ogc_wcs_path = 'ows'
            ogc_wcs_url = urljoin(ogc_server_settings.public_url, ogc_wcs_path)
            ogc_wcs_name = 'OGC WCS: %s Service' % instance.workspace
            Link.objects.get_or_create(resource=instance.resourcebase_ptr,
                                       url=ogc_wcs_url,
                                       defaults=dict(
                                           extension='html',
                                           name=ogc_wcs_name,
                                           url=ogc_wcs_url,
                                           mime='text/html',
                                           link_type='OGC:WCS',
                                       )
                                       )

        # remove links that belong to and old address
        for link in instance.link_set.all():
            if not urlparse(
                settings.SITEURL).hostname == urlparse(
                link.url).hostname and not urlparse(
                ogc_server_settings.public_url).hostname == urlparse(
                    link.url).hostname:
                link.delete()

        # @DEPRECATED: This code does not work anymore
        # Define the link after the cleanup, we should use this more rather then remove
        # potential parasites
        # tile_url = ('%sgwc/service/gmaps?' % ogc_server_settings.public_url +
        #             'layers=%s' % instance.alternate.encode('utf-8') +
        #             '&zoom={z}&x={x}&y={y}' +
        #             '&format=image/png8'
        #             )
        #
        # link, created = Link.objects.get_or_create(resource=instance.resourcebase_ptr,
        #                                            extension='tiles',
        #                                            name="Tiles",
        #                                            mime='image/png',
        #                                            link_type='image',
        #                                            )
        # if created:
        #     Link.objects.filter(pk=link.pk).update(url=tile_url)
    elif check_ogc_backend(qgis_server.BACKEND_PACKAGE):
        from geonode.layers.models import LayerFile
        from geonode.qgis_server.helpers import (
            tile_url_format, style_list, create_qgis_project)
        from geonode.qgis_server.models import QGISServerLayer

        # args
        is_shapefile = kwargs.pop('is_shapefile', False)
        original_ext = kwargs.pop('original_ext', None)

        # base url for geonode
        base_url = settings.SITEURL

        # Set Link for Download Raw in Zip File
        zip_download_url = reverse(
            'qgis_server:download-zip', kwargs={'layername': instance.name})
        zip_download_url = urljoin(base_url, zip_download_url)
        logger.debug('zip_download_url: %s' % zip_download_url)
        if is_shapefile:
            link_name = 'Zipped Shapefile'
            link_mime = 'SHAPE-ZIP'
        else:
            link_name = 'Zipped All Files'
            link_mime = 'ZIP'

        # Zip file
        Link.objects.update_or_create(
            resource=instance.resourcebase_ptr,
            name=link_name,
            defaults=dict(
                extension='zip',
                mime=link_mime,
                url=zip_download_url,
                link_type='data'
            )
        )

        # WMS link layer workspace
        ogc_wms_url = urljoin(
            settings.SITEURL,
            reverse(
                'qgis_server:layer-request', kwargs={'layername': instance.name}))
        ogc_wms_name = 'OGC WMS: %s Service' % instance.workspace
        ogc_wms_link_type = 'OGC:WMS'
        Link.objects.update_or_create(
            resource=instance.resourcebase_ptr,
            name=ogc_wms_name,
            link_type=ogc_wms_link_type,
            defaults=dict(
                extension='html',
                url=ogc_wms_url,
                mime='text/html',
                link_type=ogc_wms_link_type
            )
        )

        # QGS link layer workspace
        ogc_qgs_url = urljoin(
            base_url,
            reverse(
                'qgis_server:download-qgs',
                kwargs={'layername': instance.name}))
        logger.debug('qgs_download_url: %s' % ogc_qgs_url)
        link_name = 'QGIS project file (.qgs)'
        link_mime = 'application/xml'
        Link.objects.update_or_create(
            resource=instance.resourcebase_ptr,
            name=link_name,
            defaults=dict(
                extension='qgs',
                mime=link_mime,
                url=ogc_qgs_url,
                link_type='data'
            )
        )

        if instance.is_vector():
            # WFS link layer workspace
            ogc_wfs_url = urljoin(
                settings.SITEURL,
                reverse(
                    'qgis_server:layer-request',
                    kwargs={'layername': instance.name}))
            ogc_wfs_name = 'OGC WFS: %s Service' % instance.workspace
            ogc_wfs_link_type = 'OGC:WFS'
            Link.objects.update_or_create(
                resource=instance.resourcebase_ptr,
                name=ogc_wfs_name,
                link_type=ogc_wfs_link_type,
                defaults=dict(
                    extension='html',
                    url=ogc_wfs_url,
                    mime='text/html',
                    link_type=ogc_wfs_link_type
                )
            )

        # QLR link layer workspace
        ogc_qlr_url = urljoin(
            base_url,
            reverse(
                'qgis_server:download-qlr',
                kwargs={'layername': instance.name}))
        logger.debug('qlr_download_url: %s' % ogc_qlr_url)
        link_name = 'QGIS layer file (.qlr)'
        link_mime = 'application/xml'
        Link.objects.update_or_create(
            resource=instance.resourcebase_ptr,
            name=link_name,
            defaults=dict(
                extension='qlr',
                mime=link_mime,
                url=ogc_qlr_url,
                link_type='data'
            )
        )

        # if layer has overwrite attribute, then it probably comes from
        # importlayers management command and needs to be overwritten
        overwrite = getattr(instance, 'overwrite', False)

        # Create the QGIS Project
        response = create_qgis_project(
            instance, layer.qgis_project_path, overwrite=overwrite,
            internal=True)

        logger.debug('Creating the QGIS Project : %s' % response.url)
        if response.content != 'OK':
            logger.debug('Result : %s' % response.content)

        # Generate style model cache
        style_list(instance, internal=False)

        # Remove QML file if necessary
        try:
            qml_file = instance.upload_session.layerfile_set.get(name='qml')
            if not os.path.exists(qml_file.file.path):
                qml_file.delete()
        except LayerFile.DoesNotExist:
            pass

        Link.objects.update_or_create(
            resource=instance.resourcebase_ptr,
            name="Tiles",
            defaults=dict(
                url=tile_url_format(instance.name),
                extension='tiles',
                mime='image/png',
                link_type='image'
            )
        )

        if original_ext.split('.')[-1] in QGISServerLayer.geotiff_format:
            # geotiff link
            geotiff_url = reverse(
                'qgis_server:geotiff', kwargs={'layername': instance.name})
            geotiff_url = urljoin(base_url, geotiff_url)
            logger.debug('geotif_url: %s' % geotiff_url)

            Link.objects.update_or_create(
                resource=instance.resourcebase_ptr,
                name="GeoTIFF",
                defaults=dict(
                    extension=original_ext.split('.')[-1],
                    url=geotiff_url,
                    mime='image/tiff',
                    link_type='image'
                )
            )

        # Create legend link
        legend_url = reverse(
            'qgis_server:legend',
            kwargs={'layername': instance.name}
        )
        legend_url = urljoin(base_url, legend_url)
        Link.objects.update_or_create(
            resource=instance.resourcebase_ptr,
            name='Legend',
            defaults=dict(
                extension='png',
                url=legend_url,
                mime='image/png',
                link_type='image',
            )
        )<|MERGE_RESOLUTION|>--- conflicted
+++ resolved
@@ -1453,26 +1453,16 @@
     from django.core.urlresolvers import reverse
     from django.utils.translation import ugettext
 
-<<<<<<< HEAD
-=======
     # Prune old links
     if prune:
         _def_link_types = (
             'data', 'image', 'original', 'html', 'OGC:WMS', 'OGC:WFS', 'OGC:WCS')
         Link.objects.filter(resource=instance.resourcebase_ptr, link_type__in=_def_link_types).delete()
 
->>>>>>> 52f0a529
     if check_ogc_backend(geoserver.BACKEND_PACKAGE):
         from geonode.geoserver.ows import wcs_links, wfs_links, wms_links
         from geonode.geoserver.helpers import ogc_server_settings
 
-<<<<<<< HEAD
-        # Prune old links
-        if prune:
-            Link.objects.filter(resource=instance.resourcebase_ptr).delete()
-
-=======
->>>>>>> 52f0a529
         # Compute parameters for the new links
         try:
             bbox = instance.gs_resource.native_bbox
