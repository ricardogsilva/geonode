# -*- coding: utf-8 -*-
#########################################################################
#
# Copyright (C) 2016 OSGeo
#
# This program is free software: you can redistribute it and/or modify
# it under the terms of the GNU General Public License as published by
# the Free Software Foundation, either version 3 of the License, or
# (at your option) any later version.
#
# This program is distributed in the hope that it will be useful,
# but WITHOUT ANY WARRANTY; without even the implied warranty of
# MERCHANTABILITY or FITNESS FOR A PARTICULAR PURPOSE. See the
# GNU General Public License for more details.
#
# You should have received a copy of the GNU General Public License
# along with this program. If not, see <http://www.gnu.org/licenses/>.
#
#########################################################################

from django.contrib import admin
from django.conf import settings

import autocomplete_light
from autocomplete_light.contrib.taggit_field import TaggitField, TaggitWidget

from treebeard.admin import TreeAdmin
from treebeard.forms import movenodeform_factory

from modeltranslation.admin import TranslationAdmin

from geonode.base.models import (TopicCategory, SpatialRepresentationType, Region, RestrictionCodeType,
                                 ContactRole, Link, License, HierarchicalKeyword)


class MediaTranslationAdmin(TranslationAdmin):
    class Media:
        js = (
            'modeltranslation/js/tabbed_translation_fields.js',
        )
        css = {
            'screen': ('modeltranslation/css/tabbed_translation_fields.css',),
        }


class LicenseAdmin(MediaTranslationAdmin):
    model = License
    list_display = ('id', 'name')
    list_display_links = ('name',)


class TopicCategoryAdmin(MediaTranslationAdmin):
    model = TopicCategory
    list_display_links = ('identifier',)
    list_display = ('identifier', 'description', 'gn_description', 'fa_class', 'is_choice')
    if settings.MODIFY_TOPICCATEGORY is False:
        exclude = ('identifier', 'description',)

    def has_add_permission(self, request):
        # the records are from the standard TC 211 list, so no way to add
        if settings.MODIFY_TOPICCATEGORY:
            return True
        else:
            return False

    def has_delete_permission(self, request, obj=None):
        # the records are from the standard TC 211 list, so no way to remove
        if settings.MODIFY_TOPICCATEGORY:
            return True
        else:
            return False


class RegionAdmin(MediaTranslationAdmin):
    model = Region
    list_display_links = ('name',)
    list_display = ('code', 'name', 'parent')
    search_fields = ('code', 'name',)
    group_fieldsets = True


class SpatialRepresentationTypeAdmin(MediaTranslationAdmin):
    model = SpatialRepresentationType
    list_display_links = ('identifier',)
    list_display = ('identifier', 'description', 'gn_description', 'is_choice')

    def has_add_permission(self, request):
        # the records are from the standard TC 211 list, so no way to add
        return False

    def has_delete_permission(self, request, obj=None):
        # the records are from the standard TC 211 list, so no way to remove
        return False


class RestrictionCodeTypeAdmin(MediaTranslationAdmin):
    model = RestrictionCodeType
    list_display_links = ('identifier',)
    list_display = ('identifier', 'description', 'gn_description', 'is_choice')

    def has_add_permission(self, request):
        # the records are from the standard TC 211 list, so no way to add
        return False

    def has_delete_permission(self, request, obj=None):
        # the records are from the standard TC 211 list, so no way to remove
        return False


class ContactRoleAdmin(admin.ModelAdmin):
    model = ContactRole
    list_display_links = ('id',)
    list_display = ('id', 'contact', 'resource', 'role')
    list_editable = ('contact', 'resource', 'role')
    form = autocomplete_light.modelform_factory(ContactRole, fields='__all__')


class LinkAdmin(admin.ModelAdmin):
    model = Link
    list_display_links = ('id',)
    list_display = ('id', 'resource', 'extension', 'link_type', 'name', 'mime')
    list_filter = ('resource', 'extension', 'link_type', 'mime')
    search_fields = ('name', 'resource__title',)
    form = autocomplete_light.modelform_factory(Link, fields='__all__')

class HierarchicalKeywordAdmin(TreeAdmin):
    form = movenodeform_factory(HierarchicalKeyword)

admin.site.register(TopicCategory, TopicCategoryAdmin)
admin.site.register(Region, RegionAdmin)
admin.site.register(SpatialRepresentationType, SpatialRepresentationTypeAdmin)
admin.site.register(RestrictionCodeType, RestrictionCodeTypeAdmin)
admin.site.register(ContactRole, ContactRoleAdmin)
admin.site.register(Link, LinkAdmin)
admin.site.register(License, LicenseAdmin)
admin.site.register(HierarchicalKeyword, HierarchicalKeywordAdmin)

class ResourceBaseAdminForm(autocomplete_light.ModelForm):
<<<<<<< HEAD
    keywords = TaggitField(widget=TaggitWidget('HierarchicalKeywordAutocomplete'), required=False)
=======
    # We need to specify autocomplete='TagAutocomplete' or admin views like
    # /admin/maps/map/2/ raise exceptions during form rendering.
    # But if we specify it up front, TaggitField.__init__ throws an exception
    # which prevents app startup. Therefore, we defer setting the widget until
    # after that's done.
    keywords = TaggitField(required=False)
    keywords.widget = TaggitWidget(autocomplete='TagAutocomplete')
>>>>>>> 4f834b7d
<|MERGE_RESOLUTION|>--- conflicted
+++ resolved
@@ -136,14 +136,10 @@
 admin.site.register(HierarchicalKeyword, HierarchicalKeywordAdmin)
 
 class ResourceBaseAdminForm(autocomplete_light.ModelForm):
-<<<<<<< HEAD
-    keywords = TaggitField(widget=TaggitWidget('HierarchicalKeywordAutocomplete'), required=False)
-=======
     # We need to specify autocomplete='TagAutocomplete' or admin views like
     # /admin/maps/map/2/ raise exceptions during form rendering.
     # But if we specify it up front, TaggitField.__init__ throws an exception
     # which prevents app startup. Therefore, we defer setting the widget until
     # after that's done.
     keywords = TaggitField(required=False)
-    keywords.widget = TaggitWidget(autocomplete='TagAutocomplete')
->>>>>>> 4f834b7d
+    keywords.widget = TaggitWidget(autocomplete='TagAutocomplete')