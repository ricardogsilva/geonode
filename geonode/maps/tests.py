# -*- coding: utf-8 -*-
#########################################################################
#
# Copyright (C) 2012 OpenPlans
#
# This program is free software: you can redistribute it and/or modify
# it under the terms of the GNU General Public License as published by
# the Free Software Foundation, either version 3 of the License, or
# (at your option) any later version.
#
# This program is distributed in the hope that it will be useful,
# but WITHOUT ANY WARRANTY; without even the implied warranty of
# MERCHANTABILITY or FITNESS FOR A PARTICULAR PURPOSE. See the
# GNU General Public License for more details.
#
# You should have received a copy of the GNU General Public License
# along with this program. If not, see <http://www.gnu.org/licenses/>.
#
#########################################################################

from django.conf import settings
from django.core.urlresolvers import reverse
from django.test import TestCase
from django.test.client import Client
from django.utils import simplejson as json
from django.contrib.auth.models import User
from django.contrib.contenttypes.models import ContentType
from agon_ratings.models import OverallRating

import geonode.maps.models
import geonode.maps.views
from geonode.layers.models import Layer
from geonode.maps.models import Map
from geonode.utils import default_map_config



class MapsTest(TestCase):
    """Tests geonode.maps app/module
    """

    def setUp(self):
        self.user = 'admin'
        self.passwd = 'admin'

    def tearDown(self):
        pass

    fixtures = ['map_data.json', 'initial_data.json']

    default_abstract = "This is a demonstration of GeoNode, an application \
for assembling and publishing web based maps.  After adding layers to the map, \
use the Save Map button above to contribute your map to the GeoNode \
community."

    default_title = "GeoNode Default Map"

    # This is a valid map viewer config, based on the sample data provided
    # by andreas in issue 566. -dwins
    viewer_config = """
    {
      "defaultSourceType": "gx_wmssource",
      "about": {
          "title": "Title",
          "abstract": "Abstract"
      },
      "sources": {
        "capra": {
          "url":"http://localhost:8080/geoserver/wms"
        }
      },
      "map": {
        "projection":"EPSG:900913",
        "units":"m",
        "maxResolution":156543.0339,
        "maxExtent":[-20037508.34,-20037508.34,20037508.34,20037508.34],
        "center":[-9428760.8688778,1436891.8972581],
        "layers":[{
          "source":"capra",
          "buffer":0,
          "wms":"capra",
          "name":"base:nic_admin"
        }],
        "keywords":["saving", "keywords"],
        "zoom":7
      }
    }
    """

    viewer_config_alternative = """
    {
      "defaultSourceType": "gx_wmssource",
      "about": {
          "title": "Title2",
          "abstract": "Abstract2"
      },
      "sources": {
        "capra": {
          "url":"http://localhost:8080/geoserver/wms"
        }
      },
      "map": {
        "projection":"EPSG:900913",
        "units":"m",
        "maxResolution":156543.0339,
        "maxExtent":[-20037508.34,-20037508.34,20037508.34,20037508.34],
        "center":[-9428760.8688778,1436891.8972581],
        "layers":[{
          "source":"capra",
          "buffer":0,
          "wms":"capra",
          "name":"base:nic_admin"
        }],
        "zoom":7
      }
    }
    """

    perm_spec = {"anonymous":"_none","authenticated":"_none","users":[["admin","map_readwrite"]]}

    def test_map_json(self):
        c = Client()

        # Test that saving a map when not logged in gives 401
        response = c.put(reverse('map_json', args=('1',)),data=self.viewer_config,content_type="text/json")
        self.assertEqual(response.status_code, 401)

        c.login(username=self.user, password=self.passwd)
        response = c.put(reverse('map_json', args=('1',)),data=self.viewer_config_alternative,content_type="text/json")
        self.assertEqual(response.status_code, 204)

        map_obj = Map.objects.get(id=1)
        self.assertEquals(map_obj.title, "Title2")
        self.assertEquals(map_obj.abstract, "Abstract2")
        self.assertEquals(map_obj.layer_set.all().count(), 1)

    def test_map_save(self):
        """POST /maps/new/data -> Test saving a new map"""

        c = Client()
        new_map = reverse("new_map_json")
        # Test that saving a map when not logged in gives 401
        response = c.post(new_map,data=self.viewer_config,content_type="text/json")
        self.assertEqual(response.status_code,401)

        # Test successful new map creation
        c.login(username=self.user, password=self.passwd)
        response = c.post(new_map,data=self.viewer_config,content_type="text/json")
        self.assertEquals(response.status_code,201)
        map_id = int(response['Location'].split('/')[-1])
        c.logout()

        self.assertEquals(map_id,2)
        map_obj = Map.objects.get(id=map_id)
        self.assertEquals(map_obj.title, "Title")
        self.assertEquals(map_obj.abstract, "Abstract")
        self.assertEquals(map_obj.layer_set.all().count(), 1)
        self.assertEquals(map_obj.keyword_list(), ["keywords", "saving"])

        # Test an invalid map creation request
        c.login(username=self.user, password=self.passwd)
        response = c.post(new_map,data="not a valid viewer config",content_type="text/json")
        self.assertEquals(response.status_code,400)
        c.logout()

    def test_map_fetch(self):
        """/maps/[id]/data -> Test fetching a map in JSON"""
        map_obj = Map.objects.get(id=1)
        c = Client()
        response = c.get(reverse('map_json', args=(map_obj.id,)))
        self.assertEquals(response.status_code, 200)
        cfg = json.loads(response.content)
        self.assertEquals(cfg["about"]["abstract"], self.default_abstract)
        self.assertEquals(cfg["about"]["title"], self.default_title)
        self.assertEquals(len(cfg["map"]["layers"]), 5)

    def test_map_to_json(self):
        """ Make some assertions about the data structure produced for serialization
            to a JSON map configuration"""
        map_obj = Map.objects.get(id=1)
        cfg = map_obj.viewer_json()
        self.assertEquals(cfg['about']['abstract'], self.default_abstract)
        self.assertEquals(cfg['about']['title'], self.default_title)
        def is_wms_layer(x):
            return cfg['sources'][x['source']]['ptype'] == 'gxp_wmscsource'
        layernames = [x['name'] for x in cfg['map']['layers'] if is_wms_layer(x)]
        self.assertEquals(layernames, ['base:CA',])

    def test_newmap_to_json(self):
        """ Make some assertions about the data structure produced for serialization
            to a new JSON map configuration"""
        response = Client().get(reverse('new_map_json'))
        cfg = json.loads(response.content)
        self.assertEquals(cfg['defaultSourceType'], "gxp_wmscsource")

    def test_map_details(self):
        """/maps/1 -> Test accessing the map browse view function"""
        map_obj = Map.objects.get(id=1)
        c = Client()
        response = c.get(reverse('map_detail', args=(map_obj.id,)))
        self.assertEquals(response.status_code,200) 

    def test_new_map_without_layers(self):
        # TODO: Should this test have asserts in it?
        client = Client()
        client.get(reverse('new_map'))

    def test_new_map_with_layer(self):
        client = Client()
        layer = Layer.objects.all()[0]
        client.get(reverse('new_map') +'?layer=' + layer.typename)

    def test_new_map_with_empty_bbox_layer(self):
        client = Client()
        layer = Layer.objects.all()[0]
        client.get(reverse('new_map') +'?layer=' + layer.typename)

    def test_ajax_map_permissions(self):
        """Verify that the ajax_layer_permissions view is behaving as expected
        """

        # Setup some layer names to work with
        mapid = Map.objects.all()[0].pk
        invalid_mapid = "42"

        c = Client()

        url = lambda id: reverse('map_permissions',args=[id])

        # Test that an invalid layer.typename is handled for properly
        response = c.post(url(invalid_mapid),
                          data=json.dumps(self.perm_spec),
                          content_type="application/json")
        self.assertEquals(response.status_code, 404)

        # Test that POST is required
        response = c.get(url(mapid))
        self.assertEquals(response.status_code, 405)

        # Test that a user is required to have permissions

        # First test un-authenticated
        response = c.post(url(mapid),
                          data=json.dumps(self.perm_spec),
                          content_type="application/json")
        self.assertEquals(response.status_code, 401)

        # Next Test with a user that does NOT have the proper perms
        logged_in = c.login(username='bobby', password='bob')
        self.assertEquals(logged_in, True)
        response = c.post(url(mapid),
                          data=json.dumps(self.perm_spec),
                          content_type="application/json")
        self.assertEquals(response.status_code, 401)

        # Login as a user with the proper permission and test the endpoint
        logged_in = c.login(username='admin', password='admin')
        self.assertEquals(logged_in, True)

        response = c.post(url(mapid),
                          data=json.dumps(self.perm_spec),
                          content_type="application/json")

        # Test that the method returns 200
        self.assertEquals(response.status_code, 200)

        # Test that the permissions specification is applied


    def test_map_metadata(self):
        """Test that map metadata can be properly rendered
        """
        # first create a map
        c = Client()

        # Test successful new map creation
        c.login(username=self.user, password=self.passwd)
        new_map = reverse('new_map_json')
        response = c.post(new_map, data=self.viewer_config,content_type="text/json")
        self.assertEquals(response.status_code,201)
        map_id = int(response['Location'].split('/')[-1])
        c.logout()

        url = reverse('map_metadata', args=(map_id,))

        # test unauthenticated user to modify map metadata
        response = c.post(url)
        self.assertEquals(response.status_code,302)

        # test a user without metadata modify permission
        c.login(username='norman', password='norman')
        response = c.post(url)
        self.assertEquals(response.status_code, 302)
        c.logout()

        # Now test with a valid user using GET method
        c.login(username=self.user, password=self.passwd)
        response = c.get(url)
        self.assertEquals(response.status_code, 200)

        # Now test with a valid user using POST method
        c.login(username=self.user, password=self.passwd)
        response = c.post(url)
        self.assertEquals(response.status_code, 200)

        # TODO: only invalid mapform is tested


    def test_map_remove(self):
        """Test that map can be properly removed
        """
        # first create a map
        c = Client()

        # Test successful new map creation
        c.login(username=self.user, password=self.passwd)
        new_map = reverse('new_map_json')
        response = c.post(new_map, data=self.viewer_config,content_type="text/json")
        self.assertEquals(response.status_code,201)
        map_id = int(response['Location'].split('/')[-1])
        c.logout()

        url = reverse('map_remove', args=(map_id,))

        # test unauthenticated user to remove map
        response = c.post(url)
        self.assertEquals(response.status_code,302)

        # test a user without map removal permission
        c.login(username='norman', password='norman')
        response = c.post(url)
        self.assertEquals(response.status_code, 302)
        c.logout()

        # Now test with a valid user using GET method
        c.login(username=self.user, password=self.passwd)
        response = c.get(url)
        self.assertEquals(response.status_code, 200)

        # Now test with a valid user using POST method,
        # which removes map and associated layers, and redirects webpage
        response = c.post(url)
        self.assertEquals(response.status_code, 302)
        self.assertEquals(response['Location'], 'http://testserver/maps/')

        # After removal, map is not existent
        response = c.get(url)
        self.assertEquals(response.status_code, 404)

        #Prepare map object for later test that if it is completely removed
        #map_obj = Map.objects.get(id=1)

        # TODO: Also associated layers are not existent
        #self.assertEquals(map_obj.layer_set.all().count(), 0)


    def test_map_embed(self):
        """Test that map can be properly embedded
        """
        # first create a map
        c = Client()

        # Test successful new map creation
        c.login(username=self.user, password=self.passwd)

        new_map = reverse('new_map_json')
        response = c.post(new_map, data=self.viewer_config,content_type="text/json")
        self.assertEquals(response.status_code,201)
        map_id = int(response['Location'].split('/')[-1])
        c.logout()

        url = reverse('map_embed', args=(map_id,))
        url_no_id = reverse('map_embed')

        # Now test with a map id
        c.login(username=self.user, password=self.passwd)
        response = c.get(url)
        self.assertEquals(response.status_code, 200)
        # Config equals to that of the map whose id is given
        map_obj = Map.objects.get(id=map_id)
        config_map = map_obj.viewer_json()
        response_config_dict = json.loads(response.context['config'])
        self.assertEquals(config_map['about']['abstract'],response_config_dict['about']['abstract'])
        self.assertEquals(config_map['about']['title'],response_config_dict['about']['title'])

        # Now test without a map id
        response = c.get(url_no_id)
        self.assertEquals(response.status_code, 200)
        # Config equals to that of the default map
        config_default = default_map_config()[0]
        response_config_dict = json.loads(response.context['config'])
        self.assertEquals(config_default['about']['abstract'],response_config_dict['about']['abstract'])
        self.assertEquals(config_default['about']['title'],response_config_dict['about']['title'])


    def test_map_view(self):
        """Test that map view can be properly rendered
        """
        # first create a map
        c = Client()

        # Test successful new map creation
        c.login(username=self.user, password=self.passwd)

        new_map = reverse('new_map_json')
        response = c.post(new_map, data=self.viewer_config,content_type="text/json")
        self.assertEquals(response.status_code,201)
        map_id = int(response['Location'].split('/')[-1])
        c.logout()

        url = reverse('map_view', args=(map_id,))

        # test unauthenticated user to view map
        response = c.get(url)
        self.assertEquals(response.status_code,200)
        # TODO: unauthenticated user can still access the map view

        # test a user without map view permission
        c.login(username='norman', password='norman')
        response = c.get(url)
        self.assertEquals(response.status_code, 200)
        c.logout()
        # TODO: the user can still access the map view without permission

        # Now test with a valid user using GET method
        c.login(username=self.user, password=self.passwd)
        response = c.get(url)
        self.assertEquals(response.status_code, 200)

        # Config equals to that of the map whose id is given
        map_obj = Map.objects.get(id=map_id)
        config_map = map_obj.viewer_json()
        response_config_dict = json.loads(response.context['config'])
        self.assertEquals(config_map['about']['abstract'],response_config_dict['about']['abstract'])
        self.assertEquals(config_map['about']['title'],response_config_dict['about']['title'])


    def test_new_map_config(self):
        """Test that new map config can be properly assigned
        """
        c = Client()
        c.login(username='admin', password='admin')

        # Test successful new map creation
        m = Map()
        admin_user = User.objects.get(username='admin')
        layer_name = Layer.objects.all()[0].typename
        m.create_from_layer_list(admin_user, [layer_name], "title", "abstract")
        map_id = m.id

        c = Client()

        url = reverse('new_map_json')

        # Test GET method with COPY
        response = c.get(url,{'copy': map_id})
        self.assertEquals(response.status_code,200)
        map_obj = Map.objects.get(id=map_id)
        config_map = map_obj.viewer_json()
        response_config_dict = json.loads(response.content)
        self.assertEquals(config_map['map']['layers'],response_config_dict['map']['layers'])

        # Test GET method no COPY and no layer in params
        response = c.get(url)
        self.assertEquals(response.status_code,200)
        config_default = default_map_config()[0]
        response_config_dict = json.loads(response.content)
        self.assertEquals(config_default['about']['abstract'],response_config_dict['about']['abstract'])
        self.assertEquals(config_default['about']['title'],response_config_dict['about']['title'])

        # Test GET method no COPY but with layer in params
        response = c.get(url,{'layer':layer_name})
        self.assertEquals(response.status_code,200)
        response_dict = json.loads(response.content)
        self.assertEquals(response_dict['fromLayer'],True)

        # Test POST method without authentication
        response = c.post(url,{'layer':layer_name})
        self.assertEquals(response.status_code,401)

        # Test POST method with authentication and a layer in params
        c.login(username='admin', password='admin')

        response = c.post(url,{'layer':layer_name})
        # Should not accept the request
        self.assertEquals(response.status_code,400)

        # Test POST method with map data in json format
        response = c.post(url, data=self.viewer_config,content_type="text/json")
        self.assertEquals(response.status_code,201)
        map_id = int(response['Location'].split('/')[-1])

        # Test methods other than GET or POST and no layer in params
        response = c.put(url)
        self.assertEquals(response.status_code,405)


    def test_maps_search_page(self):
        """Test maps search page can be properly rendered
        """
        c = Client()

        url = reverse('maps_search') + '?'

        # Test GET method
        response = c.get(url,{'keyword':'keyword'})
        self.assertEquals(response.status_code,200)
        response_dict = json.loads(response.context['init_search'])
        self.assertEquals(response_dict['keyword'],'keyword')
        self.assertEquals(response.context['site'],settings.SITEURL)

        # Test POST method
        response = c.post(url)
        self.assertEquals(response.status_code,200)

        # Test methods other than GET or POST
        response = c.put(url)
        self.assertEquals(response.status_code,405)


    def test_maps_search(self):
        """Test maps search can function properly
        """
        # first create two maps
        c = Client()

        # Test successful new map creation
        c.login(username=self.user, password=self.passwd)

        new_map = reverse('new_map_json')
        response = c.post(new_map, data=self.viewer_config,content_type="text/json")
        self.assertEquals(response.status_code,201)
        map_id = int(response['Location'].split('/')[-1])
        response = c.post(new_map, data=self.viewer_config_alternative,content_type="text/json")
        self.assertEquals(response.status_code,201)
        map_id_2 = int(response['Location'].split('/')[-1])
        c.logout()

<<<<<<< HEAD
        url = '/search/api/maps'
=======
        url = reverse('maps_search_api') + '?'
>>>>>>> df506581

        # Test GET method
        response = c.get(url, {'q': '', 'start': 1}, content_type="text/json")
        self.assertEquals(response.status_code,200)
        response_dict = json.loads(response.content)
        self.assertEquals(response_dict['success'], True)

        # Test POST method
        response = c.post(url, {'q': '', 'start': 1}, content_type="text/json")
        self.assertEquals(response.status_code,200)
        response_dict = json.loads(response.content)
        self.assertEquals(response_dict['success'], True)

        # Test methods other than GET or POST
        response = c.put(url)
        self.assertEquals(response.status_code,405)

    def test_rating_map_remove(self):
        """Test map rating is removed on map remove
        """
        c = Client()
        c.login(username=self.user, password=self.passwd)

        new_map = reverse('new_map_json')

        #Create the map
        response = c.post(new_map, data=self.viewer_config,content_type="text/json")
        map_id = int(response['Location'].split('/')[-1])

        #Create the rating with the correct content type
        ctype = ContentType.objects.get(model='map')
        OverallRating.objects.create(category=1,object_id=map_id,content_type=ctype, rating=3)

        #Remove the map
        response = c.post(reverse('map_remove', args=(map_id,)))
        self.assertEquals(response.status_code,302)

        #Check there are no ratings matching the removed map
        rating = OverallRating.objects.filter(category=1,object_id=map_id)
        self.assertEquals(rating.count(),0)
<|MERGE_RESOLUTION|>--- conflicted
+++ resolved
@@ -198,7 +198,7 @@
         map_obj = Map.objects.get(id=1)
         c = Client()
         response = c.get(reverse('map_detail', args=(map_obj.id,)))
-        self.assertEquals(response.status_code,200) 
+        self.assertEquals(response.status_code,200)
 
     def test_new_map_without_layers(self):
         # TODO: Should this test have asserts in it?
@@ -536,11 +536,7 @@
         map_id_2 = int(response['Location'].split('/')[-1])
         c.logout()
 
-<<<<<<< HEAD
-        url = '/search/api/maps'
-=======
         url = reverse('maps_search_api') + '?'
->>>>>>> df506581
 
         # Test GET method
         response = c.get(url, {'q': '', 'start': 1}, content_type="text/json")
