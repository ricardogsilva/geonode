--- conflicted
+++ resolved
@@ -30,13 +30,9 @@
 
 from geonode.base.models import Region
 
-<<<<<<< HEAD
 import autocomplete_light
 
-class MapForm(forms.ModelForm):
-=======
 class MapForm(TranslationModelForm):
->>>>>>> c02bc866
     date = forms.DateTimeField(widget=forms.SplitDateTimeWidget)
     date.widget.widgets[0].attrs = {"class":"datepicker", 'data-date-format': "yyyy-mm-dd"}
     date.widget.widgets[1].attrs = {"class":"time"}
