# -*- coding: utf-8 -*-
#########################################################################
#
# Copyright (C) 2016 OSGeo
#
# This program is free software: you can redistribute it and/or modify
# it under the terms of the GNU General Public License as published by
# the Free Software Foundation, either version 3 of the License, or
# (at your option) any later version.
#
# This program is distributed in the hope that it will be useful,
# but WITHOUT ANY WARRANTY; without even the implied warranty of
# MERCHANTABILITY or FITNESS FOR A PARTICULAR PURPOSE. See the
# GNU General Public License for more details.
#
# You should have received a copy of the GNU General Public License
# along with this program. If not, see <http://www.gnu.org/licenses/>.
#
#########################################################################

"""Utilities for managing GeoNode layers
"""

# Standard Modules
import re
import os
import glob
import string
import sys
import json
import logging
import tarfile

from itertools import islice
from datetime import datetime
from urlparse import urlparse
from osgeo import gdal, osr, ogr
from zipfile import ZipFile, is_zipfile
<<<<<<< HEAD
=======
from datetime import datetime
from random import choice
>>>>>>> 63057b5d

# Django functionality
from django.conf import settings
from django.db.models import Q
from django.db import transaction
from django.core.files import File
from django.contrib.auth.models import Group
from django.contrib.auth import get_user_model
from django.template.defaultfilters import slugify
from django.core.exceptions import ObjectDoesNotExist
from django.core.files.storage import default_storage as storage
from django.utils.translation import ugettext as _

# Geonode functionality
from geonode.maps.models import Map
from geonode.base.auth import get_or_create_token
from geonode import GeoNodeException, geoserver, qgis_server
from geonode.people.utils import get_valid_user
from geonode.layers.models import UploadSession, LayerFile
from geonode.base.models import Link, SpatialRepresentationType,  \
    TopicCategory, Region, License, ResourceBase
from geonode.layers.models import shp_exts, csv_exts, vec_exts, cov_exts, Layer
from geonode.layers.metadata import set_metadata
from geonode.upload.utils import _fixup_base_file
from geonode.utils import (http_client,
                           check_ogc_backend,
                           unzip_file,
                           extract_tarfile,
                           bbox_to_projection)

READ_PERMISSIONS = [
    'view_resourcebase'
]
WRITE_PERMISSIONS = [
    'change_layer_data',
    'change_layer_style',
    'change_resourcebase_metadata'
]
DOWNLOAD_PERMISSIONS = [
    'download_resourcebase'
]
OWNER_PERMISSIONS = [
    'change_resourcebase',
    'delete_resourcebase',
    'change_resourcebase_permissions',
    'publish_resourcebase'
]

if check_ogc_backend(geoserver.BACKEND_PACKAGE):
    # FIXME: The post service providing the map_status object
    # should be moved to geonode.geoserver.
    from geonode.geoserver.helpers import ogc_server_settings

    # Use the http_client with one that knows the username
    # and password for GeoServer's management user.
    from geonode.geoserver.helpers import _prepare_thumbnail_body_from_opts
elif check_ogc_backend(qgis_server.BACKEND_PACKAGE):
    from geonode.qgis_server.helpers import ogc_server_settings

logger = logging.getLogger('geonode.layers.utils')

_separator = '\n' + ('-' * 100) + '\n'


def _clean_string(
        str,
        regex=r"(^[^a-zA-Z\._]+)|([^a-zA-Z\._0-9]+)",
        replace="_"):
    """
    Replaces a string that matches the regex with the replacement.
    """
    regex = re.compile(regex)

    if str[0].isdigit():
        str = replace + str

    return regex.sub(replace, str)


def resolve_regions(regions):
    regions_resolved = []
    regions_unresolved = []
    if regions:
        if len(regions) > 0:
            for region in regions:
                try:
                    region_resolved = Region.objects.get(
                        Q(name__iexact=region) | Q(code__iexact=region))
                    regions_resolved.append(region_resolved)
                except ObjectDoesNotExist:
                    regions_unresolved.append(region)

    return regions_resolved, regions_unresolved


def get_files(filename):
    """Converts the data to Shapefiles or Geotiffs and returns
       a dictionary with all the required files
    """
    files = {}

    # Verify if the filename is in ascii format.
    try:
        filename.decode('ascii')
    except UnicodeEncodeError:
        msg = "Please use only characters from the english alphabet for the filename. '%s' is not yet supported." \
            % os.path.basename(filename).encode('UTF-8')
        raise GeoNodeException(msg)

    # Let's unzip the filname in case it is a ZIP file
    import tempfile
    import zipfile
    from geonode.utils import unzip_file
    if zipfile.is_zipfile(filename):
        tempdir = tempfile.mkdtemp()
        filename = unzip_file(filename,
                              '.shp', tempdir=tempdir)
        if not filename:
            # We need to iterate files as filename could be the zipfile
            import ntpath
            from geonode.upload.utils import _SUPPORTED_EXT
            file_basename, file_ext = ntpath.splitext(filename)
            for item in os.listdir(tempdir):
                item_basename, item_ext = ntpath.splitext(item)
                if ntpath.basename(item_basename) == ntpath.basename(file_basename) and (
                        item_ext.lower() in _SUPPORTED_EXT):
                    filename = os.path.join(tempdir, item)
                    break

    # Make sure the file exists.
    if not os.path.exists(filename):
        msg = ('Could not open %s. Make sure you are using a '
               'valid file' % filename)
        logger.debug(msg)
        raise GeoNodeException(msg)

    base_name, extension = os.path.splitext(filename)
    # Replace special characters in filenames - []{}()
    glob_name = re.sub(r'([\[\]\(\)\{\}])', r'[\g<1>]', base_name)

    if extension.lower() == '.shp':
        required_extensions = dict(
            shp='.[sS][hH][pP]', dbf='.[dD][bB][fF]', shx='.[sS][hH][xX]')
        for ext, pattern in required_extensions.iteritems():
            matches = glob.glob(glob_name + pattern)
            if len(matches) == 0:
                msg = ('Expected helper file %s does not exist; a Shapefile '
                       'requires helper files with the following extensions: '
                       '%s') % (base_name + "." + ext,
                                required_extensions.keys())
                raise GeoNodeException(msg)
            elif len(matches) > 1:
                msg = ('Multiple helper files for %s exist; they need to be '
                       'distinct by spelling and not just case.') % filename
                raise GeoNodeException(msg)
            else:
                files[ext] = matches[0]

        matches = glob.glob(glob_name + ".[pP][rR][jJ]")
        if len(matches) == 1:
            files['prj'] = matches[0]
        elif len(matches) > 1:
            msg = ('Multiple helper files for %s exist; they need to be '
                   'distinct by spelling and not just case.') % filename
            raise GeoNodeException(msg)

    elif extension.lower() in cov_exts:
        files[extension.lower().replace('.', '')] = filename

    # Only for GeoServer
    if check_ogc_backend(geoserver.BACKEND_PACKAGE):
        matches = glob.glob(glob_name + ".[sS][lL][dD]")
        if len(matches) == 1:
            files['sld'] = matches[0]
        elif len(matches) > 1:
            msg = ('Multiple style files (sld) for %s exist; they need to be '
                   'distinct by spelling and not just case.') % filename
            raise GeoNodeException(msg)

    matches = glob.glob(glob_name + ".[xX][mM][lL]")

    # shapefile XML metadata is sometimes named base_name.shp.xml
    # try looking for filename.xml if base_name.xml does not exist
    if len(matches) == 0:
        matches = glob.glob(filename + ".[xX][mM][lL]")

    if len(matches) == 1:
        files['xml'] = matches[0]
    elif len(matches) > 1:
        msg = ('Multiple XML files for %s exist; they need to be '
               'distinct by spelling and not just case.') % filename
        raise GeoNodeException(msg)

    # Only for QGIS Server
    if check_ogc_backend(qgis_server.BACKEND_PACKAGE):
        matches = glob.glob(glob_name + ".[qQ][mM][lL]")
        logger.debug('Checking QML file')
        logger.debug('Number of matches QML file : %s' % len(matches))
        logger.debug('glob name: %s' % glob_name)
        if len(matches) == 1:
            files['qml'] = matches[0]
        elif len(matches) > 1:
            msg = ('Multiple style files (qml) for %s exist; they need to be '
                   'distinct by spelling and not just case.') % filename
            raise GeoNodeException(msg)

        # Provides json files for additional extra data
        matches = glob.glob(glob_name + ".[jJ][sS][oO][nN]")
        logger.debug('Checking JSON File')
        logger.debug(
            'Number of matches JSON file : %s' % len(matches))
        logger.debug('glob name: %s' % glob)

        if len(matches) == 1:
            files['json'] = matches[0]
        elif len(matches) > 1:
            msg = ('Multiple json files (json) for %s exist; they need to be '
                   'distinct by spelling and not just case.') % filename
            raise GeoNodeException(msg)

    return files


def layer_type(filename):
    """Finds out if a filename is a Feature or a Vector
       returns a gsconfig resource_type string
       that can be either 'featureType' or 'coverage'
    """
    base_name, extension = os.path.splitext(filename)

    if extension.lower() == '.zip':
        zf = ZipFile(filename)
        # ZipFile doesn't support with statement in 2.6, so don't do it
        try:
            for n in zf.namelist():
                b, e = os.path.splitext(n.lower())
                if e in shp_exts or e in cov_exts or e in csv_exts:
                    extension = e
        finally:
            zf.close()

    if extension.lower() == '.tar' or filename.endswith('.tar.gz'):
        tf = tarfile.open(filename)
        # TarFile doesn't support with statement in 2.6, so don't do it
        try:
            for n in tf.getnames():
                b, e = os.path.splitext(n.lower())
                if e in shp_exts or e in cov_exts or e in csv_exts:
                    extension = e
        finally:
            tf.close()

    if extension.lower() in vec_exts:
        return 'vector'
    elif extension.lower() in cov_exts:
        return 'raster'
    else:
        msg = ('Saving of extension [%s] is not implemented' % extension)
        raise GeoNodeException(msg)


def get_valid_name(layer_name):
    """
    Create a brand new name
    """
    name = _clean_string(layer_name)
    proposed_name = name
    while Layer.objects.filter(name=proposed_name).exists():
        possible_chars = string.ascii_lowercase + string.digits
        suffix = "".join([choice(possible_chars) for i in range(4)])
        proposed_name = '%s_%s' % (name, suffix)
        logger.warning('Requested name already used; adjusting name '
                       '[%s] => [%s]', layer_name, proposed_name)
    else:
        logger.debug("Using name as requested")

    return proposed_name


def get_valid_layer_name(layer, overwrite):
    """Checks if the layer is a string and fetches it from the database.
    """
    # The first thing we do is get the layer name string
    if isinstance(layer, Layer):
        layer_name = layer.name
    elif isinstance(layer, basestring):
        layer_name = str(layer)
    else:
        msg = ('You must pass either a filename or a GeoNode layer object')
        raise GeoNodeException(msg)

    if overwrite:
        return layer_name
    else:
        return get_valid_name(layer_name)


def get_default_user():
    """Create a default user
    """
    superusers = get_user_model().objects.filter(
        is_superuser=True).order_by('id')
    if superusers.count() > 0:
        # Return the first created superuser
        return superusers[0]
    else:
        raise GeoNodeException('You must have an admin account configured '
                               'before importing data. '
                               'Try: django-admin.py createsuperuser')


def is_vector(filename):
    __, extension = os.path.splitext(filename)

    if extension in vec_exts:
        return True
    else:
        return False


def is_raster(filename):
    __, extension = os.path.splitext(filename)

    if extension in cov_exts:
        return True
    else:
        return False


def get_resolution(filename):
    try:
        gtif = gdal.Open(filename)
        gt = gtif.GetGeoTransform()
        __, resx, __, __, __, resy = gt
        resolution = '%s %s' % (resx, resy)
        return resolution
    except BaseException:
        return None


def get_bbox(filename):
    """Return bbox in the format [xmin,xmax,ymin,ymax]."""
    from django.contrib.gis.gdal import DataSource, SRSException
    srid = 4326
    bbox_x0, bbox_y0, bbox_x1, bbox_y1 = -180, -90, 180, 90

    try:
        if is_vector(filename):
            y_min = -90
            y_max = 90
            x_min = -180
            x_max = 180
            datasource = DataSource(filename)
            layer = datasource[0]
            bbox_x0, bbox_y0, bbox_x1, bbox_y1 = layer.extent.tuple
            srs = layer.srs
            try:
                if not srs:
                    raise GeoNodeException('Invalid Projection. Layer is missing CRS!')
                srs.identify_epsg()
            except SRSException:
                pass
            epsg_code = srs.srid
            # can't find epsg code, then check if bbox is within the 4326 boundary
            if epsg_code is None and (x_min <= bbox_x0 <= x_max and
                                      x_min <= bbox_x1 <= x_max and
                                      y_min <= bbox_y0 <= y_max and
                                      y_min <= bbox_y1 <= y_max):
                # set default epsg code
                epsg_code = '4326'
            elif epsg_code is None:
                # otherwise, stop the upload process
                raise GeoNodeException(
                    "Invalid Layers. "
                    "Needs an authoritative SRID in its CRS to be accepted")

            # eliminate default EPSG srid as it will be added when this function returned
            srid = epsg_code if epsg_code else '4326'
        elif is_raster(filename):
            gtif = gdal.Open(filename)
            gt = gtif.GetGeoTransform()
            prj = gtif.GetProjection()
            srs = osr.SpatialReference(wkt=prj)
            cols = gtif.RasterXSize
            rows = gtif.RasterYSize

            ext = []
            xarr = [0, cols]
            yarr = [0, rows]

            # Get the extent.
            for px in xarr:
                for py in yarr:
                    x = gt[0] + (px * gt[1]) + (py * gt[2])
                    y = gt[3] + (px * gt[4]) + (py * gt[5])
                    ext.append([x, y])

                yarr.reverse()

            # ext has four corner points, get a bbox from them.
            # order is important, so make sure min and max is correct.
            bbox_x0 = min(ext[0][0], ext[2][0])
            bbox_y0 = min(ext[0][1], ext[2][1])
            bbox_x1 = max(ext[0][0], ext[2][0])
            bbox_y1 = max(ext[0][1], ext[2][1])
            srid = srs.GetAuthorityCode(None) if srs else '4326'
    except BaseException:
        pass

    return [bbox_x0, bbox_x1, bbox_y0, bbox_y1, "EPSG:%s" % str(srid)]


def file_upload(filename,
                layer=None,
                gtype=None,
                name=None,
                user=None,
                title=None,
                abstract=None,
                license=None,
                category=None,
                keywords=None,
                regions=None,
                date=None,
                skip=True,
                overwrite=False,
                charset='UTF-8',
                is_approved=True,
                is_published=True,
                metadata_uploaded_preserve=False,
                metadata_upload_form=False):
    """Saves a layer in GeoNode asking as little information as possible.
       Only filename is required, user and title are optional.

    :return: Uploaded layer
    :rtype: Layer
    """
    if keywords is None:
        keywords = []
    if regions is None:
        regions = []

    # Get a valid user
    theuser = get_valid_user(user)

    # Create a new upload session
    upload_session = UploadSession.objects.create(user=theuser)

    # Get all the files uploaded with the layer
    if os.path.exists(filename):
        files = get_files(filename)
    else:
        raise Exception(
            _("You are attempting to replace a vector layer with an unknown format."))

    # We are going to replace an existing Layer...
    if layer and overwrite:
        if layer.is_vector() and is_raster(filename):
            raise Exception(_(
                "You are attempting to replace a vector layer with a raster."))
        elif (not layer.is_vector()) and is_vector(filename):
            raise Exception(_(
                "You are attempting to replace a raster layer with a vector."))

        if layer.is_vector():
            absolute_base_file = None
            try:
                if 'shp' in files and os.path.exists(files['shp']):
                    absolute_base_file = _fixup_base_file(files['shp'])
                elif 'zip' in files and os.path.exists(files['zip']):
                    absolute_base_file = _fixup_base_file(files['zip'])
            except BaseException:
                absolute_base_file = None

            if not absolute_base_file or \
            os.path.splitext(absolute_base_file)[1].lower() != '.shp':
                raise Exception(
                    _("You are attempting to replace a vector layer with an unknown format."))
            else:
                try:
                    gtype = layer.gtype if not gtype else gtype
                    inDataSource = ogr.Open(absolute_base_file)
                    lyr = inDataSource.GetLayer(str(layer.name))
                    if not lyr:
                        raise Exception(
                            _("You are attempting to replace a vector layer with an incompatible source."))
                    limit = 1
                    schema_is_compliant = False
                    for feat in islice(lyr, 0, limit):
                        _ff = json.loads(feat.ExportToJson())
                        if not gtype:
                            raise Exception(
                                _("Local GeoNode layer has no geometry type."))
                        if _ff["geometry"]["type"] in gtype or \
                        gtype in _ff["geometry"]["type"]:
                            schema_is_compliant = True
                            break
                    if not schema_is_compliant:
                        raise Exception(
                            _("You are attempting to replace a vector layer with an incompatible schema."))
                except BaseException as e:
                    raise Exception(
                        _("Some error occurred while trying to access the uploaded schema: %s" % str(e)))

    # Set a default title that looks nice ...
    if title is None:
        basename = os.path.splitext(os.path.basename(filename))[0]
        title = basename.title().replace('_', ' ')

    # Create a name from the title if it is not passed.
    if name is None:
        name = slugify(title).replace('-', '_')
    elif not overwrite:
        name = slugify(name)  # assert that name is slugified

    if license is not None:
        licenses = License.objects.filter(
            Q(name__iexact=license) |
            Q(abbreviation__iexact=license) |
            Q(url__iexact=license) |
            Q(description__iexact=license))
        if len(licenses) == 1:
            license = licenses[0]
        else:
            license = None

    if category is not None:
        try:
            categories = TopicCategory.objects.filter(
                Q(identifier__iexact=category) |
                Q(gn_description__iexact=category))
            if len(categories) == 1:
                category = categories[0]
            else:
                category = None
        except BaseException:
            pass

    # Generate a name that is not taken if overwrite is False.
    valid_name = get_valid_layer_name(name, overwrite)

    # Add them to the upload session (new file fields are created).
    assigned_name = None
    for type_name, fn in files.items():
        with open(fn, 'rb') as f:
            upload_session.layerfile_set.create(
                name=type_name, file=File(
                    f, name='%s.%s' %
                    (assigned_name or valid_name, type_name)))
            # save the system assigned name for the remaining files
            if not assigned_name:
                the_file = upload_session.layerfile_set.all()[0].file.name
                assigned_name = os.path.splitext(os.path.basename(the_file))[0]

    # Get a bounding box
    bbox_x0, bbox_x1, bbox_y0, bbox_y1, srid = get_bbox(filename)
    if srid:
        srid_url = "http://www.spatialreference.org/ref/" + srid.replace(':', '/').lower() + "/"  # noqa

    # by default, if RESOURCE_PUBLISHING=True then layer.is_published
    # must be set to False
    if not overwrite:
        if settings.RESOURCE_PUBLISHING or settings.ADMIN_MODERATE_UPLOADS:
            is_approved = False
            is_published = False

    defaults = {
        'upload_session': upload_session,
        'title': title,
        'abstract': abstract,
        'owner': user,
        'charset': charset,
        'bbox_x0': bbox_x0,
        'bbox_x1': bbox_x1,
        'bbox_y0': bbox_y0,
        'bbox_y1': bbox_y1,
        'srid': srid,
        'is_approved': is_approved,
        'is_published': is_published,
        'license': license,
        'category': category
    }

    # set metadata
    if 'xml' in files:
        with open(files['xml']) as f:
            xml_file = f.read()

        defaults['metadata_uploaded'] = True
        defaults['metadata_uploaded_preserve'] = metadata_uploaded_preserve

        # get model properties from XML
        identifier, vals, regions, keywords = set_metadata(xml_file)

        if defaults['metadata_uploaded_preserve']:
            defaults['metadata_xml'] = xml_file
            defaults['uuid'] = identifier

        for key, value in vals.items():
            if key == 'spatial_representation_type':
                value = SpatialRepresentationType(identifier=value)
            elif key == 'topic_category':
                value, created = TopicCategory.objects.get_or_create(
                    identifier=value.lower(),
                    defaults={'description': '', 'gn_description': value})
                key = 'category'

                defaults[key] = value
            else:
                defaults[key] = value

    regions_resolved, regions_unresolved = resolve_regions(regions)
    keywords.extend(regions_unresolved)

    # If it is a vector file, create the layer in postgis.
    if is_vector(filename):
        defaults['storeType'] = 'dataStore'

    # If it is a raster file, get the resolution.
    if is_raster(filename):
        defaults['storeType'] = 'coverageStore'

    # Create a Django object.
    created = False
    layer = None
    with transaction.atomic():
        try:
            if overwrite:
                try:
                    layer = Layer.objects.get(name=valid_name)
                except Layer.DoesNotExist:
                    layer = None
            if not layer:
                if not metadata_upload_form:
                    layer, created = Layer.objects.get_or_create(
                        name=valid_name,
                        workspace=settings.DEFAULT_WORKSPACE,
                        defaults=defaults
                    )
                elif identifier:
                    layer, created = Layer.objects.get_or_create(
                        uuid=identifier,
                        defaults=defaults
                    )
        except BaseException:
            raise

    # Delete the old layers if overwrite is true
    # and the layer was not just created
    # process the layer again after that by
    # doing a layer.save()
    if not created and overwrite:
        # update with new information
        defaults['upload_session'] = upload_session
        defaults['title'] = defaults.get('title', None) or layer.title
        defaults['abstract'] = defaults.get('abstract', None) or layer.abstract
        defaults['bbox_x0'] = defaults.get('bbox_x0', None) or layer.bbox_x0
        defaults['bbox_x1'] = defaults.get('bbox_x1', None) or layer.bbox_x1
        defaults['bbox_y0'] = defaults.get('bbox_y0', None) or layer.bbox_y0
        defaults['bbox_y1'] = defaults.get('bbox_y1', None) or layer.bbox_y1
        defaults['is_approved'] = defaults.get(
            'is_approved', is_approved) or layer.is_approved
        defaults['is_published'] = defaults.get(
            'is_published', is_published) or layer.is_published
        defaults['license'] = defaults.get('license', None) or layer.license
        defaults['category'] = defaults.get('category', None) or layer.category

        try:
            Layer.objects.filter(id=layer.id).update(**defaults)
            layer.refresh_from_db()
        except Layer.DoesNotExist:
            import traceback
            tb = traceback.format_exc()
            logger.error(tb)
            raise

        # Pass the parameter overwrite to tell whether the
        # geoserver_post_save_signal should upload the new file or not
        layer.overwrite = overwrite

        # Blank out the store if overwrite is true.
        # geoserver_post_save_signal should upload the new file if needed
        layer.store = '' if overwrite else layer.store
        layer.save()

        if upload_session:
            upload_session.resource = layer
            upload_session.processed = True
            upload_session.save()

        # set SLD
        # if 'sld' in files:
        #     sld = None
        #     with open(files['sld']) as f:
        #         sld = f.read()
        #     if sld:
        #         set_layer_style(layer, layer.alternate, sld, base_file=files['sld'])

    # Assign the keywords (needs to be done after saving)
    keywords = list(set(keywords))
    if keywords:
        if len(keywords) > 0:
            if not layer.keywords:
                layer.keywords = keywords
            else:
                layer.keywords.add(*keywords)

    # Assign the regions (needs to be done after saving)
    regions_resolved = list(set(regions_resolved))
    if regions_resolved:
        if len(regions_resolved) > 0:
            if not layer.regions:
                layer.regions = regions_resolved
            else:
                layer.regions.clear()
                layer.regions.add(*regions_resolved)

    # Assign and save the charset using the Layer class' object (layer)
    if charset != 'UTF-8':
        layer.charset = charset
        layer.save()

    to_update = {}
    if defaults.get('title', title) is not None:
        to_update['title'] = defaults.get('title', title)
    if defaults.get('abstract', abstract) is not None:
        to_update['abstract'] = defaults.get('abstract', abstract)
    if defaults.get('date', date) is not None:
        to_update['date'] = defaults.get('date',
                                         datetime.strptime(date, '%Y-%m-%d %H:%M:%S') if date else None)
    if defaults.get('license', license) is not None:
        to_update['license'] = defaults.get('license', license)
    if defaults.get('category', category) is not None:
        to_update['category'] = defaults.get('category', category)

    # Update ResourceBase
    if not to_update:
        pass
    else:
        try:
            ResourceBase.objects.filter(
                id=layer.resourcebase_ptr.id).update(
                **to_update)
            Layer.objects.filter(id=layer.id).update(**to_update)

            # Refresh from DB
            layer.refresh_from_db()
        except BaseException:
            import traceback
            tb = traceback.format_exc()
            logger.error(tb)

    return layer


def upload(incoming, user=None, overwrite=False,
           name=None, title=None, abstract=None, date=None,
           license=None,
           category=None, keywords=None, regions=None,
           skip=True, ignore_errors=True,
           verbosity=1, console=None,
           private=False, metadata_uploaded_preserve=False,
           charset='UTF-8'):
    """Upload a directory of spatial data files to GeoNode

       This function also verifies that each layer is in GeoServer.

       Supported extensions are: .shp, .tif, .tar, .tar.gz, and .zip (of a shapefile).
       It catches GeoNodeExceptions and gives a report per file
    """
    if verbosity > 1:
        print >> console, "Verifying that GeoNode is running ..."

    if console is None:
        console = open(os.devnull, 'w')

    potential_files = []
    if os.path.isfile(incoming):
        ___, short_filename = os.path.split(incoming)
        basename, extension = os.path.splitext(short_filename)
        filename = incoming

        if extension in ['.tif', '.shp', '.tar', '.zip']:
            potential_files.append((basename, filename))
        elif short_filename.endswith('.tar.gz'):
            potential_files.append((basename, filename))

    elif not os.path.isdir(incoming):
        msg = ('Please pass a filename or a directory name as the "incoming" '
               'parameter, instead of %s: %s' % (incoming, type(incoming)))
        logger.exception(msg)
        raise GeoNodeException(msg)
    else:
        datadir = incoming
        for root, dirs, files in os.walk(datadir):
            for short_filename in files:
                basename, extension = os.path.splitext(short_filename)
                filename = os.path.join(root, short_filename)
                if extension in ['.tif', '.shp', '.tar', '.zip']:
                    potential_files.append((basename, filename))
                elif short_filename.endswith('.tar.gz'):
                    potential_files.append((basename, filename))

    # After gathering the list of potential files,
    # let's process them one by one.
    number = len(potential_files)
    if verbosity > 1:
        msg = "Found %d potential layers." % number
        print >> console, msg

    if (number > 1) and (name is not None):
        msg = 'Failed to process.  Cannot specify name with multiple imports.'
        raise Exception(msg)

    output = []
    for i, file_pair in enumerate(potential_files):
        basename, filename = file_pair

        existing_layers = Layer.objects.filter(name=basename)

        if existing_layers.count() > 0:
            existed = True
        else:
            existed = False

        if existed and skip:
            save_it = False
            status = 'skipped'
            layer = existing_layers[0]
            if verbosity > 0:
                msg = ('Stopping process because '
                       '--overwrite was not set '
                       'and a layer with this name already exists.')
                print >> sys.stderr, msg
        else:
            save_it = True

        if save_it:
            try:
                if is_zipfile(filename):
                    filename = unzip_file(filename)

                if tarfile.is_tarfile(filename):
                    filename = extract_tarfile(filename)

                layer = file_upload(
                    filename,
                    name=name,
                    title=title,
                    abstract=abstract,
                    date=date,
                    user=user,
                    overwrite=overwrite,
                    license=license,
                    category=category,
                    keywords=keywords,
                    regions=regions,
                    metadata_uploaded_preserve=metadata_uploaded_preserve,
                    charset=charset)
                if not existed:
                    status = 'created'
                else:
                    status = 'updated'
                if private and user:
                    perm_spec = {
                        "users": {
                            "AnonymousUser": [],
                            user.username: [
                                "change_resourcebase_metadata",
                                "change_layer_data",
                                "change_layer_style",
                                "change_resourcebase",
                                "delete_resourcebase",
                                "change_resourcebase_permissions",
                                "publish_resourcebase"]},
                        "groups": {}}
                    layer.set_permissions(perm_spec)
            except Exception as e:
                if ignore_errors:
                    status = 'failed'
                    exception_type, error, traceback = sys.exc_info()
                else:
                    if verbosity > 0:
                        msg = ('Stopping process because '
                               '--ignore-errors was not set '
                               'and an error was found.')
                        print >> sys.stderr, msg
                        msg = 'Failed to process %s' % filename
                        raise Exception(msg, e), None, sys.exc_info()[2]

        msg = "[%s] Layer for '%s' (%d/%d)" % (status, filename, i + 1, number)
        info = {'file': filename, 'status': status}
        if status == 'failed':
            info['traceback'] = traceback
            info['exception_type'] = exception_type
            info['error'] = error
        else:
            info['name'] = layer.name

        output.append(info)
        if verbosity > 0:
            print >> console, msg
    return output


def create_thumbnail(instance, thumbnail_remote_url, thumbnail_create_url=None,
                     check_bbox=False, ogc_client=None, overwrite=False,
                     width=240, height=200):
    thumbnail_dir = os.path.join(settings.MEDIA_ROOT, 'thumbs')
    if not os.path.exists(thumbnail_dir):
        os.makedirs(thumbnail_dir)
    thumbnail_name = None
    if isinstance(instance, Layer):
        thumbnail_name = 'layer-%s-thumb.png' % instance.uuid
    elif isinstance(instance, Map):
        thumbnail_name = 'map-%s-thumb.png' % instance.uuid
    thumbnail_path = os.path.join(thumbnail_dir, thumbnail_name)
    if overwrite or not storage.exists(thumbnail_path):
        BBOX_DIFFERENCE_THRESHOLD = 1e-5

        if not thumbnail_create_url:
            thumbnail_create_url = thumbnail_remote_url

        if check_bbox:
            # Check if the bbox is invalid
            valid_x = (
                float(
                    instance.bbox_x0) -
                float(
                    instance.bbox_x1)) ** 2 > BBOX_DIFFERENCE_THRESHOLD
            valid_y = (
                float(
                    instance.bbox_y1) -
                float(
                    instance.bbox_y0)) ** 2 > BBOX_DIFFERENCE_THRESHOLD
        else:
            valid_x = True
            valid_y = True

        image = None

        if valid_x and valid_y:
            Link.objects.get_or_create(resource=instance.get_self_resource(),
                                       url=thumbnail_remote_url,
                                       defaults=dict(
                                           extension='png',
                                           name="Remote Thumbnail",
                                           mime='image/png',
                                           link_type='image',
            )
            )
            ResourceBase.objects.filter(id=instance.id) \
                .update(thumbnail_url=thumbnail_remote_url)

            # Download thumbnail and save it locally.
            if not ogc_client:
                ogc_client = http_client

            if ogc_client:
                if check_ogc_backend(geoserver.BACKEND_PACKAGE):
                    if image is None:
                        request_body = {
                            'width': width,
                            'height': height
                        }
                        if instance.bbox and \
                        (not thumbnail_create_url or 'bbox' not in thumbnail_create_url):
                            instance_bbox = instance.bbox[0:4]
                            request_body['bbox'] = [str(coord) for coord in instance_bbox]
                            request_body['srid'] = instance.srid

                        if thumbnail_create_url:
                            params = urlparse(thumbnail_create_url).query.split('&')
                            request_body = {key: value for (key, value) in
                                            [(lambda p: (p.split("=")[0], p.split("=")[1]))(p) for p in params]}
                            # request_body['thumbnail_create_url'] = thumbnail_create_url
                            if 'bbox' in request_body and isinstance(request_body['bbox'], basestring):
                                request_body['bbox'] = [str(coord) for coord in request_body['bbox'].split(",")]
                                request_body['bbox'] = [
                                    request_body['bbox'][0],
                                    request_body['bbox'][2],
                                    request_body['bbox'][1],
                                    request_body['bbox'][3]
                                ]
                            if 'crs' in request_body and 'srid' not in request_body:
                                request_body['srid'] = request_body['crs']
                        elif instance.alternate:
                            request_body['layers'] = instance.alternate

                        if hasattr(instance, 'default_style'):
                            if instance.default_style:
                                request_body['styles'] = instance.default_style.name

                        try:
                            image = _prepare_thumbnail_body_from_opts(request_body)
                        except BaseException:
                            image = None

                if image is None:
                    try:
                        params = {
                            'width': width,
                            'height': height
                        }
                        # Add the bbox param only if the bbox is different to [None, None,
                        # None, None]
                        if None not in instance.bbox:
                            params['bbox'] = instance.bbox_string
                            params['crs'] = instance.srid

                        if hasattr(instance, 'default_style'):
                            if instance.default_style:
                                params['styles'] = instance.default_style.name

                        for _p in params.keys():
                            if _p.lower() not in thumbnail_create_url.lower():
                                thumbnail_create_url = thumbnail_create_url + '&%s=%s' % (_p, params[_p])
                        headers = {}
                        if check_ogc_backend(geoserver.BACKEND_PACKAGE):
                            _ogc_server_settings = settings.OGC_SERVER['default']
                            _user = _ogc_server_settings['USER'] if 'USER' in _ogc_server_settings else 'admin'
                            _pwd = _ogc_server_settings['PASSWORD'] if \
                                'PASSWORD' in _ogc_server_settings else 'geoserver'
                            import base64
                            valid_uname_pw = base64.b64encode(
                                b"%s:%s" % (_user, _pwd)).decode("ascii")
                            headers['Authorization'] = 'Basic {}'.format(valid_uname_pw)
                        resp, image = ogc_client.request(thumbnail_create_url, headers=headers)
                        if 'ServiceException' in image or \
                        resp.status_code < 200 or resp.status_code > 299:
                            msg = 'Unable to obtain thumbnail: %s' % image
                            logger.error(msg)

                            # Replace error message with None.
                            image = None

                    except BaseException as e:
                        logger.exception(e)

                        # Replace error message with None.
                        image = None

                if image is not None:
                    instance.save_thumbnail(thumbnail_name, image=image)
                else:
                    msg = 'Unable to obtain thumbnail for: %s' % instance
                    logger.error(msg)


# this is the original implementation of create_gs_thumbnail()
def create_gs_thumbnail_geonode(instance, overwrite=False, check_bbox=False):
    """
    Create a thumbnail with a GeoServer request.
    """
    layers = None
    bbox = None  # x0, x1, y0, y1
    local_layers = []
    local_bboxes = []
    if isinstance(instance, Map):
        # a map could be empty!
        if not instance.layers:
            return
        for layer in instance.layers:
            if layer.local:
                # Compute Bounds
                if layer.store:
                    _l = Layer.objects.get(
                        store=layer.store,
                        alternate=layer.name)
                else:
                    _l = Layer.objects.get(
                        alternate=layer.name)
                wgs84_bbox = bbox_to_projection(_l.bbox)
                local_bboxes.append(wgs84_bbox)
                if _l.storeType != "remoteStore":
                    local_layers.append(_l.alternate)
        layers = ",".join(local_layers).encode('utf-8')
    else:
        # Compute Bounds
        if instance.store:
            _ll = Layer.objects.filter(
                store=instance.store,
                alternate=instance.alternate.encode('utf-8'))
        else:
            _ll = Layer.objects.filter(
                alternate=instance.alternate.encode('utf-8'))
        for _l in _ll:
            if _l.name == instance.name:
                wgs84_bbox = bbox_to_projection(_l.bbox)
                local_bboxes.append(wgs84_bbox)
                if _l.storeType != "remoteStore":
                    local_layers.append(_l.alternate)
        layers = ",".join(local_layers).encode('utf-8')

    if local_bboxes:
        for _bbox in local_bboxes:
            if bbox is None:
                bbox = list(_bbox)
            else:
                if bbox[0] > _bbox[0]:
                    bbox[0] = _bbox[0]
                if bbox[1] < _bbox[1]:
                    bbox[1] = _bbox[1]
                if bbox[2] > _bbox[2]:
                    bbox[2] = _bbox[2]
                if bbox[3] < _bbox[3]:
                    bbox[3] = _bbox[3]

    wms_endpoint = getattr(ogc_server_settings, 'WMS_ENDPOINT') or 'ows'
    wms_version = getattr(ogc_server_settings, 'WMS_VERSION') or '1.1.1'
    wms_format = getattr(ogc_server_settings, 'WMS_FORMAT') or 'image/png8'

    params = {
        'service': 'WMS',
        'version': wms_version,
        'request': 'GetMap',
        'layers': layers,
        'format': wms_format,
        # 'TIME': '-99999999999-01-01T00:00:00.0Z/99999999999-01-01T00:00:00.0Z'
    }

    if bbox:
        params['bbox'] = "%s,%s,%s,%s" % (bbox[0], bbox[2], bbox[1], bbox[3])
        params['crs'] = 'EPSG:4326'
        params['width'] = 240
        params['height'] = 180

    user = None
    try:
        username = ogc_server_settings.credentials.username
        user = get_user_model().objects.get(username=username)
    except BaseException as e:
        logger.exception(e)

    access_token = None
    if user:
        access_token = get_or_create_token(user)
        if access_token and not access_token.is_expired():
            params['access_token'] = access_token.token

    # Avoid using urllib.urlencode here because it breaks the url.
    # commas and slashes in values get encoded and then cause trouble
    # with the WMS parser.
    _p = "&".join("%s=%s" % item for item in params.items())

    import posixpath
    thumbnail_remote_url = posixpath.join(
        ogc_server_settings.PUBLIC_LOCATION,
        wms_endpoint) + "?" + _p
    thumbnail_create_url = posixpath.join(
        ogc_server_settings.LOCATION,
        wms_endpoint) + "?" + _p

    create_thumbnail(instance, thumbnail_remote_url, thumbnail_create_url,
                     overwrite=overwrite, check_bbox=check_bbox)


def delete_orphaned_layers():
    """Delete orphaned layer files."""
    layer_path = os.path.join(settings.MEDIA_ROOT, 'layers')
    for filename in os.listdir(layer_path):
        fn = os.path.join(layer_path, filename)
        if LayerFile.objects.filter(file__icontains=filename).count() == 0:
            logger.info('Removing orphan layer file %s' % fn)
            try:
                os.remove(fn)
            except OSError:
                logger.info('Could not delete file %s' % fn)


def set_layers_permissions(permissions_name, resources_names=None,
                           users_usernames=None, groups_names=None, delete_flag=None):
    # Processing information
    if not resources_names:
        # If resources is None we consider all the existing layer
        resources = Layer.objects.all()
    else:
        try:
            resources = Layer.objects.filter(Q(title__in=resources_names) | Q(name__in=resources_names))
        except Layer.DoesNotExist:
            logger.warning(
                'No resources have been found with these names: %s.' % (
                    ", ".join(resources_names)
                )
            )
    if not resources:
        logger.warning("No resources have been found. No update operations have been executed.")
    else:
        # PERMISSIONS
        if not permissions_name:
            logger.error("No permissions have been provided.")
        else:
            permissions = []
            if permissions_name.lower() in ('read', 'r'):
                if not delete_flag:
                    permissions = READ_PERMISSIONS
                else:
                    permissions = READ_PERMISSIONS + WRITE_PERMISSIONS \
                                  + DOWNLOAD_PERMISSIONS + OWNER_PERMISSIONS
            elif permissions_name.lower() in ('write', 'w'):
                if not delete_flag:
                    permissions = READ_PERMISSIONS + WRITE_PERMISSIONS
                else:
                    permissions = WRITE_PERMISSIONS
            elif permissions_name.lower() in ('download', 'd'):
                if not delete_flag:
                    permissions = READ_PERMISSIONS + DOWNLOAD_PERMISSIONS
                else:
                    permissions = DOWNLOAD_PERMISSIONS
            elif permissions_name.lower() in ('owner', 'o'):
                if not delete_flag:
                    permissions = READ_PERMISSIONS + WRITE_PERMISSIONS \
                                  + DOWNLOAD_PERMISSIONS + OWNER_PERMISSIONS
                else:
                    permissions = OWNER_PERMISSIONS
            if not permissions:
                logger.error(
                    "Permission must match one of these values: read (r), write (w), download (d), owner (o)."
                )
            else:
                if not users_usernames and not groups_names:
                    logger.error(
                        "At least one user or one group must be provided."
                    )
                else:
                    # USERS
                    users = []
                    if users_usernames:
                        User = get_user_model()
                        for username in users_usernames:
                            try:
                                user = User.objects.get(username=username)
                                users.append(user)
                            except User.DoesNotExist:
                                logger.warning(
                                    'The user {} does not exists. '
                                    'It has been skipped.'.format(username)
                                )
                    # GROUPS
                    groups = []
                    if groups_names:
                        for group_name in groups_names:
                            try:
                                group = Group.objects.get(name=group_name)
                                groups.append(group)
                            except Group.DoesNotExist:
                                logger.warning(
                                    'The group {} does not exists. '
                                    'It has been skipped.'.format(group_name)
                                )
                    if not users and not groups:
                        logger.error(
                            'Neither users nor groups corresponding to the typed names have been found. '
                            'No update operations have been executed.'
                        )
                    else:
                        # RESOURCES
                        for resource in resources:
                            # Existing permissions on the resource
                            perm_spec = resource.get_all_level_info()
                            # self.stdout.write(
                            #     "Initial permissions info for the resource %s:\n%s" % (resource.title, str(perm_spec))
                            # )
                            for u in users:
                                uname = u.username
                                # Add permissions
                                if not delete_flag:
                                    # Check the permission already exists
                                    if uname not in perm_spec["users"]:
                                        perm_spec["users"][uname] = permissions
                                    else:
                                        u_perms_list = perm_spec["users"][uname]
                                        base_set = set(u_perms_list)
                                        target_set = set(permissions)
                                        perm_spec["users"][uname] = list(base_set | target_set)
                                # Delete permissions
                                else:
                                    # Skip resource owner
                                    if u != resource.owner:
                                        uname = u
                                        if uname in perm_spec["users"]:
                                            u_perms_set = set()
                                            for up in perm_spec["users"][uname]:
                                                if up not in permissions:
                                                    u_perms_set.add(up)
                                            perm_spec["users"][uname] = list(u_perms_set)
                                        else:
                                            logger.warning(
                                                "The user %s does not have "
                                                "any permission on the layer %s. "
                                                "It has been skipped." % (u, resource.title)
                                            )
                                    else:
                                        logger.warning(
                                            "Warning! - The user %s is the layer %s owner, "
                                            "so its permissions can't be changed. "
                                            "It has been skipped." % (u, resource.title)
                                        )
                            for g in groups:
                                gname = g.name
                                # Add permissions
                                if not delete_flag:
                                    # Check the permission already exists
                                    if gname not in perm_spec["groups"]:
                                        perm_spec["groups"][gname] = permissions
                                    else:
                                        g_perms_list = perm_spec["groups"][gname]
                                        base_set = set(g_perms_list)
                                        target_set = set(permissions)
                                        perm_spec["groups"][gname] = list(base_set | target_set)
                                # Delete permissions
                                else:
                                    if g in perm_spec["groups"]:
                                        g_perms_set = set()
                                        for gp in perm_spec["groups"][g]:
                                            if gp not in permissions:
                                                g_perms_set.add(gp)
                                        perm_spec["groups"][g] = list(g_perms_set)
                                    else:
                                        logger.warning(
                                            "The group %s does not have any permission on the layer %s. "
                                            "It has been skipped." % (g, resource.title)
                                        )
                            # Set final permissions
                            resource.set_permissions(perm_spec)
                            # self.stdout.write(
                            #     "Final permissions info for the resource %s:\n"
                            #     "%s" % (resource.title, str(perm_spec))
                            # )
                        # self.stdout.write("Permissions successfully updated!")<|MERGE_RESOLUTION|>--- conflicted
+++ resolved
@@ -36,11 +36,7 @@
 from urlparse import urlparse
 from osgeo import gdal, osr, ogr
 from zipfile import ZipFile, is_zipfile
-<<<<<<< HEAD
-=======
-from datetime import datetime
 from random import choice
->>>>>>> 63057b5d
 
 # Django functionality
 from django.conf import settings
