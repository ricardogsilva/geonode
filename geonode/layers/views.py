
# -*- coding: utf-8 -*-
#########################################################################
#
# Copyright (C) 2016 OSGeo
#
# This program is free software: you can redistribute it and/or modify
# it under the terms of the GNU General Public License as published by
# the Free Software Foundation, either version 3 of the License, or
# (at your option) any later version.
#
# This program is distributed in the hope that it will be useful,
# but WITHOUT ANY WARRANTY; without even the implied warranty of
# MERCHANTABILITY or FITNESS FOR A PARTICULAR PURPOSE. See the
# GNU General Public License for more details.
#
# You should have received a copy of the GNU General Public License
# along with this program. If not, see <http://www.gnu.org/licenses/>.
#
#########################################################################

import os
import sys
import logging
import shutil
import traceback
import uuid
import decimal

from guardian.shortcuts import get_perms
from django.contrib import messages
from django.contrib.auth.decorators import login_required
from django.core.urlresolvers import reverse
from django.http import HttpResponse, HttpResponseRedirect
from django.shortcuts import render_to_response
from django.conf import settings
from django.template import RequestContext
from django.utils.translation import ugettext as _
try:
    import json
except ImportError:
    from django.utils import simplejson as json
from django.utils.html import escape
from django.template.defaultfilters import slugify
from django.forms.models import inlineformset_factory
from django.db import transaction
from django.db.models import F
from django.forms.util import ErrorList

from geonode.tasks.deletion import delete_layer
from geonode.services.models import Service
from geonode.layers.forms import LayerForm, LayerUploadForm, NewLayerUploadForm, LayerAttributeForm
from geonode.base.forms import CategoryForm, TKeywordForm
from geonode.layers.models import Layer, Attribute, UploadSession
from geonode.base.enumerations import CHARSETS
from geonode.base.models import TopicCategory

from geonode.utils import default_map_config
from geonode.utils import GXPLayer
from geonode.utils import GXPMap
from geonode.layers.utils import file_upload, is_raster, is_vector
from geonode.utils import resolve_object, llbbox_to_mercator
from geonode.people.forms import ProfileForm, PocForm
from geonode.security.views import _perms_info_json
from geonode.documents.models import get_related_documents
from geonode.utils import build_social_links
from geonode.geoserver.helpers import cascading_delete, gs_catalog
from geonode.geoserver.helpers import ogc_server_settings

from geonode.base.models import Thesaurus

if 'geonode.geoserver' in settings.INSTALLED_APPS:
    from geonode.geoserver.helpers import _render_thumbnail
CONTEXT_LOG_FILE = ogc_server_settings.LOG_FILE

logger = logging.getLogger("geonode.layers.views")

DEFAULT_SEARCH_BATCH_SIZE = 10
MAX_SEARCH_BATCH_SIZE = 25
GENERIC_UPLOAD_ERROR = _("There was an error while attempting to upload your data. \
Please try again, or contact and administrator if the problem continues.")

METADATA_UPLOADED_PRESERVE_ERROR = _("Note: this layer's orginal metadata was \
populated and preserved by importing a metadata XML file. This metadata cannot be edited.")

_PERMISSION_MSG_DELETE = _("You are not permitted to delete this layer")
_PERMISSION_MSG_GENERIC = _('You do not have permissions for this layer.')
_PERMISSION_MSG_MODIFY = _("You are not permitted to modify this layer")
_PERMISSION_MSG_METADATA = _(
    "You are not permitted to modify this layer's metadata")
_PERMISSION_MSG_VIEW = _("You are not permitted to view this layer")


def log_snippet(log_file):
    if not os.path.isfile(log_file):
        return "No log file at %s" % log_file

    with open(log_file, "r") as f:
        f.seek(0, 2)  # Seek @ EOF
        fsize = f.tell()  # Get Size
        f.seek(max(fsize - 10024, 0), 0)  # Set pos @ last n chars
        return f.read()


def _resolve_layer(request, typename, permission='base.view_resourcebase',
                   msg=_PERMISSION_MSG_GENERIC, **kwargs):
    """
    Resolve the layer by the provided typename (which may include service name) and check the optional permission.
    """
    service_typename = typename.split(":", 1)

    if Service.objects.filter(name=service_typename[0]).exists():
        service = Service.objects.filter(name=service_typename[0])
        return resolve_object(request,
                              Layer,
                              {'typename': service_typename[1] if service[0].method != "C" else typename},
                              permission=permission,
                              permission_msg=msg,
                              **kwargs)
    else:
        return resolve_object(request,
                              Layer,
                              {'typename': typename},
                              permission=permission,
                              permission_msg=msg,
                              **kwargs)


# Basic Layer Views #


@login_required
def layer_upload(request, template='upload/layer_upload.html'):
    if request.method == 'GET':
        mosaics = Layer.objects.filter(is_mosaic=True).order_by('name')
        ctx = {
            'mosaics': mosaics,
            'charsets': CHARSETS,
            'is_layer': True,
        }
        return render_to_response(template, RequestContext(request, ctx))
    elif request.method == 'POST':
        form = NewLayerUploadForm(request.POST, request.FILES)
        tempdir = None
        errormsgs = []
        out = {'success': False}
        if form.is_valid():
            title = form.cleaned_data["layer_title"]
            # Replace dots in filename - GeoServer REST API upload bug
            # and avoid any other invalid characters.
            # Use the title if possible, otherwise default to the filename
            if title is not None and len(title) > 0:
                name_base = title
            else:
                name_base, __ = os.path.splitext(
                    form.cleaned_data["base_file"].name)
            name = slugify(name_base.replace(".", "_"))
            try:
                # Moved this inside the try/except block because it can raise
                # exceptions when unicode characters are present.
                # This should be followed up in upstream Django.
                tempdir, base_file = form.write_files()
                saved_layer = file_upload(
                    base_file,
                    name=name,
                    user=request.user,
                    overwrite=False,
                    charset=form.cleaned_data["charset"],
                    abstract=form.cleaned_data["abstract"],
                    title=form.cleaned_data["layer_title"],
                    metadata_uploaded_preserve=form.cleaned_data["metadata_uploaded_preserve"],
                    metadata_upload_form=form.cleaned_data["metadata_upload_form"]
                )
            except Exception as e:
                exception_type, error, tb = sys.exc_info()
                logger.exception(e)
                out['success'] = False
                out['errors'] = str(error)
                # Assign the error message to the latest UploadSession from that user.
                latest_uploads = UploadSession.objects.filter(user=request.user).order_by('-date')
                if latest_uploads.count() > 0:
                    upload_session = latest_uploads[0]
                    upload_session.error = str(error)
                    upload_session.traceback = traceback.format_exc(tb)
                    upload_session.context = log_snippet(CONTEXT_LOG_FILE)
                    upload_session.save()
                    out['traceback'] = upload_session.traceback
                    out['context'] = upload_session.context
                    out['upload_session'] = upload_session.id
            else:
                out['success'] = True
                if hasattr(saved_layer, 'info'):
                    out['info'] = saved_layer.info
                out['url'] = reverse(
                    'layer_detail', args=[
                        saved_layer.service_typename])
                upload_session = saved_layer.upload_session
                upload_session.processed = True
                upload_session.save()
                permissions = form.cleaned_data["permissions"]
                if permissions is not None and len(permissions.keys()) > 0:
                    saved_layer.set_permissions(permissions)
            finally:
                if tempdir is not None:
                    shutil.rmtree(tempdir)
        else:
            for e in form.errors.values():
                errormsgs.extend([escape(v) for v in e])
            out['errors'] = form.errors
            out['errormsgs'] = errormsgs
        if out['success']:
            status_code = 200
        else:
            status_code = 400
        return HttpResponse(
            json.dumps(out),
            content_type='application/json',
            status=status_code)


def layer_detail(request, layername, template='layers/layer_detail.html'):
    layer = _resolve_layer(
        request,
        layername,
        'base.view_resourcebase',
        _PERMISSION_MSG_VIEW)

    # assert False, str(layer_bbox)
    config = layer.attribute_config()

    # Add required parameters for GXP lazy-loading
    layer_bbox = layer.bbox
    bbox = [float(coord) for coord in list(layer_bbox[0:4])]
    config["srs"] = getattr(settings, 'DEFAULT_MAP_CRS', 'EPSG:900913')
    config["bbox"] = bbox if config["srs"] != 'EPSG:900913' \
        else llbbox_to_mercator([float(coord) for coord in bbox])
    config["title"] = layer.title
    config["queryable"] = True

    if layer.storeType == "remoteStore":
        service = layer.service
        source_params = {
            "ptype": service.ptype,
            "remote": True,
            "url": service.base_url,
            "name": service.name}
        maplayer = GXPLayer(
            name=layer.typename,
            ows_url=layer.ows_url,
            layer_params=json.dumps(config),
            source_params=json.dumps(source_params))
    else:
        maplayer = GXPLayer(
            name=layer.typename,
            ows_url=layer.ows_url,
            layer_params=json.dumps(config))

    ###
    #counting layer views
    ###

    # Update count for popularity ranking,
    # but do not includes admins or resource owners
    if request.user != layer.owner and not request.user.is_superuser:
        from geonode.messaging import producer
        producer.viewing_layer(str(request.user),str(layer.owner),layer.id)


    # center/zoom don't matter; the viewer will center on the layer bounds
    map_obj = GXPMap(projection=getattr(settings, 'DEFAULT_MAP_CRS', 'EPSG:900913'))

    NON_WMS_BASE_LAYERS = [
        la for la in default_map_config(request)[1] if la.ows_url is None]

    metadata = layer.link_set.metadata().filter(
        name__in=settings.DOWNLOAD_FORMATS_METADATA)

    granules = None
    all_granules = None
    filter = None
    if layer.is_mosaic:
        try:
            cat = gs_catalog
            cat._cache.clear()
            store = cat.get_store(layer.name)
            coverages = cat.mosaic_coverages(store)

            filter = None
            try:
                if request.GET["filter"]:
                    filter = request.GET["filter"]
            except:
                pass

            offset = 10 * (request.page - 1)
            granules = cat.mosaic_granules(coverages['coverages']['coverage'][0]['name'], store, limit=10,
                                           offset=offset, filter=filter)
            all_granules = cat.mosaic_granules(coverages['coverages']['coverage'][0]['name'], store, filter=filter)
        except:
            granules = {"features": []}
            all_granules = {"features": []}

    context_dict = {
        "resource": layer,
        'perms_list': get_perms(request.user, layer.get_self_resource()),
        "permissions_json": _perms_info_json(layer),
        "documents": get_related_documents(layer),
        "metadata": metadata,
        "is_layer": True,
        "wps_enabled": settings.OGC_SERVER['default']['WPS_ENABLED'],
        "granules": granules,
        "all_granules": all_granules,
        "filter": filter,
    }

    if 'access_token' in request.session:
        access_token = request.session['access_token']
    else:
        u = uuid.uuid1()
        access_token = u.hex

    context_dict["viewer"] = json.dumps(
        map_obj.viewer_json(request.user, access_token, * (NON_WMS_BASE_LAYERS + [maplayer])))
    context_dict["preview"] = getattr(
        settings,
        'LAYER_PREVIEW_LIBRARY',
        'leaflet')
    context_dict["crs"] = getattr(
        settings,
        'DEFAULT_MAP_CRS',
        'EPSG:900913')

    if layer.storeType == 'dataStore':
        links = layer.link_set.download().filter(
            name__in=settings.DOWNLOAD_FORMATS_VECTOR)
    else:
        links = layer.link_set.download().filter(
            name__in=settings.DOWNLOAD_FORMATS_RASTER)
    links_view = [item for idx, item in enumerate(links) if
                  item.url and 'wms' in item.url or 'gwc' in item.url]
    links_download = [item for idx, item in enumerate(links) if
                      item.url and 'wms' not in item.url and 'gwc' not in item.url]
    for item in links_view:
        if item.url and access_token and 'access_token' not in item.url:
            item.url = "%s&access_token=%s" % (item.url, access_token)
    for item in links_download:
        if item.url and access_token and 'access_token' not in item.url:
            item.url = "%s&access_token=%s" % (item.url, access_token)

    if request.user.has_perm('view_resourcebase', layer.get_self_resource()):
        context_dict["links"] = links_view
    if request.user.has_perm('download_resourcebase', layer.get_self_resource()):
        if layer.storeType == 'dataStore':
            links = layer.link_set.download().filter(
                name__in=settings.DOWNLOAD_FORMATS_VECTOR)
        else:
            links = layer.link_set.download().filter(
                name__in=settings.DOWNLOAD_FORMATS_RASTER)
        context_dict["links_download"] = links_download

    if settings.SOCIAL_ORIGINS:
        context_dict["social_links"] = build_social_links(request, layer)

    return render_to_response(template, RequestContext(request, context_dict))


def layer_feature_catalogue(request, layername, template='../../catalogue/templates/catalogue/feature_catalogue.xml'):
    layer = _resolve_layer(request, layername)
    if layer.storeType != 'dataStore':
        out = {
            'success': False,
            'errors': 'layer is not a feature type'
        }
        return HttpResponse(json.dumps(out), content_type='application/json', status=400)

    attributes = []

    for attrset in layer.attribute_set.all():
        attr = {
            'name': attrset.attribute,
            'type': attrset.attribute_type
        }
        attributes.append(attr)

    context_dict = {
        'layer': layer,
        'attributes': attributes,
        'metadata': settings.PYCSW['CONFIGURATION']['metadata:main']
    }
    return render_to_response(template, context_dict, content_type='application/xml')


@login_required
def layer_metadata(request, layername, template='layers/layer_metadata.html', ajax=True):
    layer = _resolve_layer(
        request,
        layername,
        'base.change_resourcebase_metadata',
        _PERMISSION_MSG_METADATA)
    layer_attribute_set = inlineformset_factory(
        Layer,
        Attribute,
        extra=0,
        form=LayerAttributeForm,
    )
    topic_category = layer.category

    poc = layer.poc
    metadata_author = layer.metadata_author

    # assert False, str(layer_bbox)
    config = layer.attribute_config()

    # Add required parameters for GXP lazy-loading
    layer_bbox = layer.bbox
    bbox = [float(coord) for coord in list(layer_bbox[0:4])]
    config["srs"] = getattr(settings, 'DEFAULT_MAP_CRS', 'EPSG:900913')
    config["bbox"] = bbox if config["srs"] != 'EPSG:900913' \
        else llbbox_to_mercator([float(coord) for coord in bbox])
    config["title"] = layer.title
    config["queryable"] = True

    if layer.storeType == "remoteStore":
        service = layer.service
        source_params = {
            "ptype": service.ptype,
            "remote": True,
            "url": service.base_url,
            "name": service.name}
        maplayer = GXPLayer(
            name=layer.typename,
            ows_url=layer.ows_url,
            layer_params=json.dumps(config),
            source_params=json.dumps(source_params))
    else:
        maplayer = GXPLayer(
            name=layer.typename,
            ows_url=layer.ows_url,
            layer_params=json.dumps(config))

    # Update count for popularity ranking,
    # but do not includes admins or resource owners
    if request.user != layer.owner and not request.user.is_superuser:
        Layer.objects.filter(
            id=layer.id).update(popular_count=F('popular_count') + 1)

    # center/zoom don't matter; the viewer will center on the layer bounds
    map_obj = GXPMap(projection=getattr(settings, 'DEFAULT_MAP_CRS', 'EPSG:900913'))

    NON_WMS_BASE_LAYERS = [
        la for la in default_map_config(request)[1] if la.ows_url is None]

    if request.method == "POST":
        if layer.metadata_uploaded_preserve:  # layer metadata cannot be edited
            out = {
                'success': False,
                'errors': METADATA_UPLOADED_PRESERVE_ERROR
            }
            return HttpResponse(
                json.dumps(out),
                content_type='application/json',
                status=400)

        layer_form = LayerForm(request.POST, instance=layer, prefix="resource")
        attribute_form = layer_attribute_set(
            request.POST,
            instance=layer,
            prefix="layer_attribute_set",
            queryset=Attribute.objects.order_by('display_order'))
        category_form = CategoryForm(
            request.POST,
            prefix="category_choice_field",
            initial=int(
                request.POST["category_choice_field"]) if "category_choice_field" in request.POST else None)
        tkeywords_form = TKeywordForm(
            request.POST,
            prefix="tkeywords")

    else:
        layer_form = LayerForm(instance=layer, prefix="resource")
        attribute_form = layer_attribute_set(
            instance=layer,
            prefix="layer_attribute_set",
            queryset=Attribute.objects.order_by('display_order'))
        category_form = CategoryForm(
            prefix="category_choice_field",
            initial=topic_category.id if topic_category else None)

        # Keywords from THESAURI management
        layer_tkeywords = layer.tkeywords.all()
        tkeywords_list = ''
        lang = 'en'  # TODO: use user's language
        if layer_tkeywords and len(layer_tkeywords) > 0:
            tkeywords_ids = layer_tkeywords.values_list('id', flat=True)
            if hasattr(settings, 'THESAURI'):
                for el in settings.THESAURI:
                    thesaurus_name = el['name']
                    try:
                        t = Thesaurus.objects.get(identifier=thesaurus_name)
                        for tk in t.thesaurus.filter(pk__in=tkeywords_ids):
                            tkl = tk.keyword.filter(lang=lang)
                            if len(tkl) > 0:
                                tkl_ids = ",".join(map(str, tkl.values_list('id', flat=True)))
                                tkeywords_list += "," + tkl_ids if len(tkeywords_list) > 0 else tkl_ids
                    except:
                        tb = traceback.format_exc()
                        logger.error(tb)

        tkeywords_form = TKeywordForm(
            prefix="tkeywords",
            initial={'tkeywords': tkeywords_list})

    if request.method == "POST" and layer_form.is_valid(
    ) and attribute_form.is_valid() and category_form.is_valid() and tkeywords_form.is_valid():
        new_poc = layer_form.cleaned_data['poc']
        new_author = layer_form.cleaned_data['metadata_author']

        if new_poc is None:
            if poc is None:
                poc_form = ProfileForm(
                    request.POST,
                    prefix="poc",
                    instance=poc)
            else:
                poc_form = ProfileForm(request.POST, prefix="poc")
            if poc_form.is_valid():
                if len(poc_form.cleaned_data['profile']) == 0:
                    # FIXME use form.add_error in django > 1.7
                    errors = poc_form._errors.setdefault('profile', ErrorList())
                    errors.append(_('You must set a point of contact for this resource'))
                    poc = None
            if poc_form.has_changed and poc_form.is_valid():
                new_poc = poc_form.save()

        if new_author is None:
            if metadata_author is None:
                author_form = ProfileForm(request.POST, prefix="author",
                                          instance=metadata_author)
            else:
                author_form = ProfileForm(request.POST, prefix="author")
            if author_form.is_valid():
                if len(author_form.cleaned_data['profile']) == 0:
                    # FIXME use form.add_error in django > 1.7
                    errors = author_form._errors.setdefault('profile', ErrorList())
                    errors.append(_('You must set an author for this resource'))
                    metadata_author = None
            if author_form.has_changed and author_form.is_valid():
                new_author = author_form.save()

        new_category = TopicCategory.objects.get(
            id=category_form.cleaned_data['category_choice_field'])

        for form in attribute_form.cleaned_data:
            la = Attribute.objects.get(id=int(form['id'].id))
            la.description = form["description"]
            la.attribute_label = form["attribute_label"]
            la.visible = form["visible"]
            la.display_order = form["display_order"]
            la.save()

        if new_poc is not None and new_author is not None:
            # layer.poc = new_poc
            # layer.metadata_author = new_author
            new_keywords = [x.strip() for x in layer_form.cleaned_data['keywords']]
            layer.keywords.clear()
            layer.keywords.add(*new_keywords)
            try:
                the_layer = layer_form.save()
            except:
                tb = traceback.format_exc()
                if tb:
                    logger.debug(tb)
                the_layer = layer

            up_sessions = UploadSession.objects.filter(layer=the_layer.id)
            if up_sessions.count() > 0 and up_sessions[0].user != the_layer.owner:
                up_sessions.update(user=the_layer.owner)
            Layer.objects.filter(id=the_layer.id).update(
                category=new_category
                )

            if getattr(settings, 'SLACK_ENABLED', False):
                try:
                    from geonode.contrib.slack.utils import build_slack_message_layer, send_slack_messages
                    send_slack_messages(build_slack_message_layer("layer_edit", the_layer))
                except:
                    print "Could not send slack message."

            if not ajax:
                return HttpResponseRedirect(
                    reverse(
                        'layer_detail',
                        args=(
                            layer.service_typename,
                        )))

        message = layer.typename

        try:
            # Keywords from THESAURI management
            tkeywords_to_add = []
            tkeywords_cleaned = tkeywords_form.clean()
            if tkeywords_cleaned and len(tkeywords_cleaned) > 0:
                tkeywords_ids = []
                for i, val in enumerate(tkeywords_cleaned):
                    try:
                        cleaned_data = [value for key, value
                                        in tkeywords_cleaned[i].items()
                                        if 'tkeywords-tkeywords' in key.lower() and 'autocomplete' not in key.lower()]
                        tkeywords_ids.extend(map(int, cleaned_data[0]))
                    except:
                        pass

                if hasattr(settings, 'THESAURI'):
                    for el in settings.THESAURI:
                        thesaurus_name = el['name']
                        try:
                            t = Thesaurus.objects.get(identifier=thesaurus_name)
                            for tk in t.thesaurus.all():
                                tkl = tk.keyword.filter(pk__in=tkeywords_ids)
                                if len(tkl) > 0:
                                    tkeywords_to_add.append(tkl[0].keyword_id)
                        except:
                            tb = traceback.format_exc()
                            logger.error(tb)

            layer.tkeywords.add(*tkeywords_to_add)
        except:
            tb = traceback.format_exc()
            logger.error(tb)

        return HttpResponse(json.dumps({'message': message}))

    if poc is not None:
        layer_form.fields['poc'].initial = poc.id
        poc_form = ProfileForm(prefix="poc")
        poc_form.hidden = True
    else:
        poc_form = ProfileForm(prefix="poc")
        poc_form.hidden = False

    if metadata_author is not None:
        layer_form.fields['metadata_author'].initial = metadata_author.id
        author_form = ProfileForm(prefix="author")
        author_form.hidden = True
    else:
        author_form = ProfileForm(prefix="author")
        author_form.hidden = False

    if 'access_token' in request.session:
        access_token = request.session['access_token']
    else:
        u = uuid.uuid1()
        access_token = u.hex

    viewer = json.dumps(
        map_obj.viewer_json(request.user, access_token, * (NON_WMS_BASE_LAYERS + [maplayer])))

    metadataxsl = False
    if "geonode.contrib.metadataxsl" in settings.INSTALLED_APPS:
        metadataxsl = True

    return render_to_response(template, RequestContext(request, {
        "resource": layer,
        "layer": layer,
        "layer_form": layer_form,
        "poc_form": poc_form,
        "author_form": author_form,
        "attribute_form": attribute_form,
        "category_form": category_form,
        "tkeywords_form": tkeywords_form,
        "viewer": viewer,
        "preview":  getattr(settings, 'LAYER_PREVIEW_LIBRARY', 'leaflet'),
        "crs":  getattr(settings, 'DEFAULT_MAP_CRS', 'EPSG:900913'),
        "metadataxsl": metadataxsl
    }))


@login_required
def layer_metadata_advanced(request, layername):
    return layer_metadata(request, layername, template='layers/layer_metadata_advanced.html')


@login_required
def layer_change_poc(request, ids, template='layers/layer_change_poc.html'):
    layers = Layer.objects.filter(id__in=ids.split('_'))
    if request.method == 'POST':
        form = PocForm(request.POST)
        if form.is_valid():
            for layer in layers:
                layer.poc = form.cleaned_data['contact']
                layer.save()
            # Process the data in form.cleaned_data
            # ...
            # Redirect after POST
            return HttpResponseRedirect('/admin/maps/layer')
    else:
        form = PocForm()  # An unbound form
    return render_to_response(
        template, RequestContext(
            request, {
                'layers': layers, 'form': form}))


@login_required
def layer_replace(request, layername, template='layers/layer_replace.html'):
    layer = _resolve_layer(
        request,
        layername,
        'base.change_resourcebase',
        _PERMISSION_MSG_MODIFY)

    if request.method == 'GET':
        ctx = {
            'charsets': CHARSETS,
            'layer': layer,
            'is_featuretype': layer.is_vector(),
            'is_layer': True,
        }
        return render_to_response(template,
                                  RequestContext(request, ctx))
    elif request.method == 'POST':

        form = LayerUploadForm(request.POST, request.FILES)
        tempdir = None
        out = {}

        if form.is_valid():
            try:
                tempdir, base_file = form.write_files()
                if layer.is_vector() and is_raster(base_file):
                    out['success'] = False
                    out['errors'] = _("You are attempting to replace a vector layer with a raster.")
                elif (not layer.is_vector()) and is_vector(base_file):
                    out['success'] = False
                    out['errors'] = _("You are attempting to replace a raster layer with a vector.")
                else:
                    # delete geoserver's store before upload
                    cat = gs_catalog
                    cascading_delete(cat, layer.typename)
                    saved_layer = file_upload(
                        base_file,
                        name=layer.name,
                        user=request.user,
                        overwrite=True,
                        charset=form.cleaned_data["charset"],
                    )
                    out['success'] = True
                    out['url'] = reverse(
                        'layer_detail', args=[
                            saved_layer.service_typename])
            except Exception as e:
                out['success'] = False
                out['errors'] = str(e)
            finally:
                if tempdir is not None:
                    shutil.rmtree(tempdir)
        else:
            errormsgs = []
            for e in form.errors.values():
                errormsgs.append([escape(v) for v in e])

            out['errors'] = form.errors
            out['errormsgs'] = errormsgs

        if out['success']:
            status_code = 200
        else:
            status_code = 400
        return HttpResponse(
            json.dumps(out),
            content_type='application/json',
            status=status_code)


@login_required
def layer_remove(request, layername, template='layers/layer_remove.html'):
    layer = _resolve_layer(
        request,
        layername,
        'base.delete_resourcebase',
        _PERMISSION_MSG_DELETE)

    if (request.method == 'GET'):
        return render_to_response(template, RequestContext(request, {
            "layer": layer
        }))
    if (request.method == 'POST'):
        try:
            with transaction.atomic():
                delete_layer.delay(object_id=layer.id)
        except Exception as e:
            message = '{0}: {1}.'.format(_('Unable to delete layer'), layer.typename)

            if 'referenced by layer group' in getattr(e, 'message', ''):
                message = _('This layer is a member of a layer group, you must remove the layer from the group '
                            'before deleting.')

            messages.error(request, message)
            return render_to_response(template, RequestContext(request, {"layer": layer}))
        return HttpResponseRedirect(reverse("layer_browse"))
    else:
        return HttpResponse("Not allowed", status=403)


@login_required
def layer_granule_remove(request, granule_id, layername, template='layers/layer_granule_remove.html'):
    layer = _resolve_layer(
        request,
        layername,
        'base.delete_resourcebase',
        _PERMISSION_MSG_DELETE)

    if (request.method == 'GET'):
        return render_to_response(template, RequestContext(request, {
            "granule_id": granule_id,
            "layer": layer
        }))
    if (request.method == 'POST'):
        try:
            cat = gs_catalog
            cat._cache.clear()
            store = cat.get_store(layer.name)
            coverages = cat.mosaic_coverages(store)
            cat.mosaic_delete_granule(coverages['coverages']['coverage'][0]['name'], store, granule_id)
        except Exception as e:
            message = '{0}: {1}.'.format(_('Unable to delete layer'), layer.typename)

            if 'referenced by layer group' in getattr(e, 'message', ''):
                message = _('This layer is a member of a layer group, you must remove the layer from the group '
                            'before deleting.')

            messages.error(request, message)
            return render_to_response(template, RequestContext(request, {"layer": layer}))
        return HttpResponseRedirect(reverse('layer_detail', args=(layer.service_typename,)))
    else:
        return HttpResponse("Not allowed", status=403)


def layer_thumbnail(request, layername):
    if request.method == 'POST':
        layer_obj = _resolve_layer(request, layername)

        try:
            image = _render_thumbnail(request.body)

            if not image:
                return
            filename = "layer-%s-thumb.png" % layer_obj.uuid
            layer_obj.save_thumbnail(filename, image)

            return HttpResponse('Thumbnail saved')
        except:
            return HttpResponse(
                content='error saving thumbnail',
                status=500,
                content_type='text/plain'
            )


def get_layer(request, layername):
    """Get Layer object as JSON"""

    # Function to treat Decimal in json.dumps.
    # http://stackoverflow.com/a/16957370/1198772
    def decimal_default(obj):
        if isinstance(obj, decimal.Decimal):
            return float(obj)
        raise TypeError

    logger.debug('Call get layer')
    if request.method == 'GET':
        layer_obj = _resolve_layer(request, layername)
        logger.debug(layername)
        response = {
            'typename': layername,
            'name': layer_obj.name,
            'title': layer_obj.title,
            'url': layer_obj.get_tiles_url(),
            'bbox_string': layer_obj.bbox_string,
            'bbox_x0': layer_obj.bbox_x0,
            'bbox_x1': layer_obj.bbox_x1,
            'bbox_y0': layer_obj.bbox_y0,
            'bbox_y1': layer_obj.bbox_y1,
        }
        return HttpResponse(json.dumps(
            response,
            ensure_ascii=False,
            default=decimal_default
        ),
            content_type='application/javascript')


def layer_metadata_detail(request, layername, template='layers/layer_metadata_detail.html'):
    layer = _resolve_layer(request, layername, 'view_resourcebase', _PERMISSION_MSG_METADATA)
    return render_to_response(template, RequestContext(request, {
        "resource": layer,
        'SITEURL': settings.SITEURL[:-1]
    }))

<<<<<<< HEAD
def layer_view_counter(layer_id):
    Layer.objects.filter(
        id=layer_id).update(popular_count=F('popular_count') + 1)
    return
=======

def layer_metadata_upload(request, layername, template='layers/layer_metadata_upload.html'):
    layer = _resolve_layer(request, layername, 'view_resourcebase', _PERMISSION_MSG_METADATA)
    return render_to_response(template, RequestContext(request, {
        "resource": layer,
        "layer": layer,
        'SITEURL': settings.SITEURL[:-1]
    }))
>>>>>>> 98c7ccea
<|MERGE_RESOLUTION|>--- conflicted
+++ resolved
@@ -898,12 +898,11 @@
         'SITEURL': settings.SITEURL[:-1]
     }))
 
-<<<<<<< HEAD
 def layer_view_counter(layer_id):
     Layer.objects.filter(
         id=layer_id).update(popular_count=F('popular_count') + 1)
     return
-=======
+
 
 def layer_metadata_upload(request, layername, template='layers/layer_metadata_upload.html'):
     layer = _resolve_layer(request, layername, 'view_resourcebase', _PERMISSION_MSG_METADATA)
@@ -911,5 +910,4 @@
         "resource": layer,
         "layer": layer,
         'SITEURL': settings.SITEURL[:-1]
-    }))
->>>>>>> 98c7ccea
+    }))