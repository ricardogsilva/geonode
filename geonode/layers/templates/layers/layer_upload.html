{% extends "layers/layer_base.html" %}
{% load i18n %}
{% load layers_tags %}
{% load staticfiles %}

{% block title %} {% trans "Upload Layer"  %} — {{ block.super }} {% endblock %}

{% block body_class %}data upload{% endblock body_class %}

{% block head %}
  {% include "geonode/ext_header.html" %}
  {% include "geonode/app_header.html" %}
  {% include "geonode/geo_header.html" %}
<<<<<<< HEAD
  <link rel="stylesheet" type="text/css" href="{{ STATIC_URL }}css/fileuploadfield.css"/>
=======
  <link rel="stylesheet" type="text/css" href="{{ STATIC_URL }}geonode/css/fileuploadfield.css"/>
  <style type="text/css">
      {% comment %}fix for firefox upload button issue{% endcomment %}
      #base_file-file {
          width: auto;
      }
  </style>
>>>>>>> 3c1cbb66
  {{ block.super }}
  <script type="text/javascript">
  Ext.onReady(function() {
  });
  </script>
{% endblock %}

{% block body %}
  <div class="block">
    <div class="span8">
      <h2 class="page-title">{% trans "Upload Layers" %}</h2>

	  {% if errors %}
	    <div id="errors">
	      {% for error in errors %}
	        <div>{{ error }}</div>
	      {% endfor %}
	    </div>
	  {% endif %}
	    <div>{% trans 'GeoNode can import GeoTIFF and Shapefile data. To import a shapefile, first pick its file with the .shp extension. You will then be prompted to pick the other component files.' %}</div>
	    <div id="upload_form">
	    </div>
	</div>
</div>
	<script type="text/javascript">
	{% autoescape off %}
	Ext.onReady(function(){
	    Ext.QuickTips.init();
    
	    var form_target = "{% url layer_upload %}";
	    var xml_unsafe = /(^[^a-zA-Z\._]+)|([^a-zA-Z0-9\._])/g;
	    var layer_title = new Ext.form.TextField({
	      id: 'layer_title',
	      fieldLabel: gettext('Title'),
	      name: 'layer_title'
	    });
    
	    var listeners = {
	        "fileselected": function(cmp, value) {
	            // remove the path from the filename - avoids C:/fakepath etc.
	            cmp.setValue(value.split(/[/\\]/).pop());
	        }
	    };

	    var base_file = new Ext.ux.form.FileUploadField({
	        id: 'base_file',
	        emptyText: gettext('Select a Geotiff or Shapefile .shp file'),
	        fieldLabel: gettext('Data'),
	        name: 'base_file',
	        allowBlank: false,
	        listeners: listeners,
            validator: function(name) {
                if ((name.length > 0) && (name.search(/\.(shp|tif+|geotif+)$/i) == -1)) {
                    return gettext("File must be a Shapefile or GeoTIFF");
                } else {
                    return true;
                }
            }            
        });

	    var dbf_file = new Ext.ux.form.FileUploadField({
	        id: 'dbf_file',
	        emptyText: gettext('Select a .dbf data file'),
	        fieldLabel: gettext('DBF'),
	        name: 'dbf_file',
	        allowBlank: true,
	        listeners: listeners,
	        validator: function(name) {
	            if ((name.length > 0) && (name.search(/\.dbf$/i) == -1)) {
	                return gettext("Invalid DBF File.");
	            } else {
	                return true;
	            }
	        }
	    });

	    var shx_file = new Ext.ux.form.FileUploadField({
	        id: 'shx_file',
	        emptyText: gettext('Select a .shx data file'),
	        fieldLabel: gettext('SHX'),
	        name: 'shx_file',
	        allowBlank: true,
	        listeners: listeners,
	        validator: function(name) {
	            if ((name.length > 0) && (name.search(/\.shx$/i) == -1)) {
	                return gettext("Invalid SHX File.");
	            } else {
	                return true;
	            }
	        }
	    });

	    var prj_file = new Ext.ux.form.FileUploadField({
	        id: 'prj_file',
	        emptyText: gettext('Select a .prj data file (optional)'),
	        fieldLabel: gettext('PRJ'),
	        name: 'prj_file',
	        allowBlank: true,
	        listeners: listeners,
	        validator: function(name) {
	            if ((name.length > 0) && (name.search(/\.prj$/i) == -1)) {
	                return gettext("Invalid PRJ File.");
	            } else {
	                return true;
	            }
	        }
	    });

	    var sld_file = new Ext.ux.form.FileUploadField({
	        id: 'sld_file',
	        emptyText: gettext('Select a .sld style file (optional)'),
	        fieldLabel: gettext('SLD'),
	        name: 'sld_file',
	        allowBlank: true,
	        listeners: listeners
	    });

        var xml_file = new Ext.ux.form.FileUploadField({
            id: 'xml_file',
            emptyText: gettext('Select a .xml metadata file (ISO, Dublin Core, FGDC [optional])'),
            fieldLabel: gettext('XML'),
            name: 'xml_file',
            allowBlank: true,
            listeners: listeners
        });

	    var abstractField = new Ext.form.TextArea({
	        id: 'abstract', 
	        fieldLabel: gettext('Abstract'),
	        name: 'abstract',
	        allowBlank: true
	    });

	    var permissionsField = new Ext.form.Hidden({
	        name: "permissions"
	    });

	    var fp = new Ext.FormPanel({
	        renderTo: 'upload_form',
	        fileUpload: true,
	        width: 500,
	        frame: true,
	        autoHeight: true,
	        unstyled: true,
	        labelWidth: 50,
	        defaults: {
	            anchor: '95%',
	            msgTarget: 'side'
	        },
	        items: [layer_title, base_file, dbf_file, shx_file, prj_file, sld_file, xml_file, abstractField, permissionsField, {
	            xtype: "hidden",
	            name: "csrfmiddlewaretoken",
	            value: "{{ csrf_token }}"
	        }],
	        buttons: [{
	            text: gettext('Upload'),
	            handler: function(){
	                if (fp.getForm().isValid()) {
	                    fp.getForm().submit({
	                        url: form_target,
	                        waitMsg: gettext('Uploading your data...'),
	                        success: function(fp, o) {
	                            document.location = o.result.redirect_to;
	                        },
	                        failure: function(fp, o) {
	                            error_message = '<ul>';
	                            for (var i = 0; i < o.result.errormsgs.length; i++) {
	                                error_message += '<li>' + o.result.errormsgs[i] + '</li>'
	                            }
	                            error_message += '</ul>'

	                            Ext.Msg.show({
	                                title: gettext("Error"),
	                                msg: error_message,
	                                minWidth: 200,
	                                modal: true,
	                                icon: Ext.Msg.ERROR,
	                                buttons: Ext.Msg.OK
	                            });
	                        }
	                    });
	                }
	            }
	        }]
	    });

	    var disable_shapefile_inputs = function() {
	        dbf_file.hide();
	        shx_file.hide();
	        prj_file.hide();
	    };

	    var enable_shapefile_inputs = function() {
	        dbf_file.show();
	        shx_file.show();
	        prj_file.show();
	    };
  
	    var check_shapefile = function() {
	        var main_filename = base_file.getValue();
	        if ((/\.shp$/i).test(base_file.getValue())) {
	            enable_shapefile_inputs();
	        } else {
	            disable_shapefile_inputs();
	        }
	    };

        var disable_title_and_abstract_inputs = function() {
            layer_title.setValue('DISABLED: Will be derived from metadata XML.');
            abstractField.setValue('DISABLED: Will be derived from metadata XML.');
            layer_title.disable();
            abstractField.disable();
        }

        xml_file.addListener('fileselected', function() {
            disable_title_and_abstract_inputs();
        });

	    base_file.addListener('fileselected', function(cmp, value) {
	        check_shapefile();
	    });
	    disable_shapefile_inputs();

	    var permissionsEditor = new GeoNode.PermissionsEditor({
	        renderTo: "permissions_form",
	        userLookup: "{% url account_ajax_lookup %}",
	        listeners: {
	            updated: function(pe) {
	                permissionsField.setValue(Ext.util.JSON.encode(pe.writePermissions()));
	            }
	        },
	        permissions: {
	            anonymous: 'layer_readonly',
	            authenticated: 'layer_readonly',
	            users:[]
	        }
	    });
	    permissionsEditor.fireEvent("updated", permissionsEditor);
	});
	{% endautoescape %}
	</script>
{% endblock %}


{% block sidebar %}
<ul class="nav nav-list">
  <li class="nav-header">{% trans "Permissions" %}</li>
  <li class="form-inline">
    <div id="permissions_form"></div>
  </li>
</ul>
{% endblock %}<|MERGE_RESOLUTION|>--- conflicted
+++ resolved
@@ -11,17 +11,13 @@
   {% include "geonode/ext_header.html" %}
   {% include "geonode/app_header.html" %}
   {% include "geonode/geo_header.html" %}
-<<<<<<< HEAD
   <link rel="stylesheet" type="text/css" href="{{ STATIC_URL }}css/fileuploadfield.css"/>
-=======
-  <link rel="stylesheet" type="text/css" href="{{ STATIC_URL }}geonode/css/fileuploadfield.css"/>
   <style type="text/css">
       {% comment %}fix for firefox upload button issue{% endcomment %}
       #base_file-file {
           width: auto;
       }
   </style>
->>>>>>> 3c1cbb66
   {{ block.super }}
   <script type="text/javascript">
   Ext.onReady(function() {
