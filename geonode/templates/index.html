{% extends "base.html" %}
{% load i18n %}
{% load maps_tags %}
{% load layers_tags %}

{% block title %} {% trans "Welcome!" %} - {{ block.super }} {% endblock %}

{% block body_class %}home{% endblock %}

{% block main %}
{% block body_outer %}
<div class="span12">
  <div class="hero-unit">
    <h1>{% trans "Welcome" %}</h1>
    <p>
      {% blocktrans %}
        GeoNode is an open source platform for sharing geospatial data and maps.  If you have any questions about the software or service, join our <a href="https://groups.google.com/d/forum/geonode-users">mailing list</a>.
      {% endblocktrans %}
    </p>
    <p class="btns">
      <span>Need help <a href="#">Getting Started?</a></span>
      <a class="btn btn-large" href="{% url layer_browse %}">
        {% trans "Explore Data" %}
      </a>
      <a class="btn btn-large" href="{% url maps_browse %}">
        {% trans "Explore Maps" %}
      </a>
    </p>
  </div>
  <div class="row">
    <div class="span8">
      <section class="widget list">
        <h2>{% trans "Latest Data:" %}</h2>
        {% featured_layers as featured_layers %}
        {% for layer in featured_layers %}
          {% include "layers/_layer_widget_item.html" %}
        {% endfor %}
      </section>
    </div>
    <aside class="span4">
      {% if request.user.is_authenticated %}
        <div class="well">
          <section>
            <h2>{% trans "Contribute" %}</h2>
            <p class="main-actions">
            {% blocktrans %}
              GeoNode enables you to upload, manage, and browse data layers. Search for data that is valuable to you, or upload your own data. 
            {% endblocktrans %}
              <a href="{% url layer_upload %}" class="btn btn-large">Upload Data</a>
            {% blocktrans %}
              GeoNode enables you to compose and share maps. Create a map with our cartography tool, or explore maps shared by others. 
            {% endblocktrans %}
              <a href="{% url new_map %}" class="btn btn-large">Create a Map</a>
            </p>
          </section>
        </div>
      {% endif %}
      <div class="well">
        <h2>{% trans "Latest Maps" %}</h2>
        <section class="article-list">
          {% featured_maps as featured_maps %}
          {% for map in featured_maps %}
            {% include "maps/_map_list_item.html" %}
          {% endfor %}
      </div>
    </aside>
  </div>
<<<<<<< HEAD
{% endblock %}
=======
</div>
>>>>>>> 3acaa3bb
{% endblock %}<|MERGE_RESOLUTION|>--- conflicted
+++ resolved
@@ -65,9 +65,6 @@
       </div>
     </aside>
   </div>
-<<<<<<< HEAD
+</div>
 {% endblock %}
-=======
-</div>
->>>>>>> 3acaa3bb
 {% endblock %}