--- conflicted
+++ resolved
@@ -1,412 +1,330 @@
-{% extends "geonode_base.html" %}
-{% load i18n %}
-{% load staticfiles %}
-{% load base_tags %}
-
-{% block title %} {% trans "Welcome!" %} - {{ block.super }} {% endblock %}
-
-{% block body_class %}home{% endblock %}
-
-{% block middle %}
-  {{ block.super }}
-  {% block hero %}
-  <div class="jumbotron">
-  	<div class="container">
-  		<h1>{% trans "Welcome" %}</h1>
-  		<p></p>
-  		<p>{% blocktrans %}GeoNode is an open source platform for sharing geospatial data and maps.{% endblocktrans %}</p>
-		<p>{% blocktrans %}If you have any questions about the software or service, join our <a href="http://lists.osgeo.org/cgi-bin/mailman/listinfo/geonode-users">mailing list</a>.{% endblocktrans %}</p>
-  		<a class="btn btn-default btn-lg" target="_blank" href="http://docs.geonode.org/en/master/tutorials/users/index.html" role="button">{% blocktrans %}Get Started &raquo;{% endblocktrans %}</a>
-  	</div>
-  </div>
-  {% endblock %}
-
-  {% block mainbody %}
-  {% block bigsearch %}
-  <div class="big-search">
-  	<div class="container">
-  		<h1>{% trans "Search for Data." %}</h1>
-  		<div class="search">
-  			<form id="search" action="{% url "search" %}" >
-  				<span class="fa fa-search fa-2x"></span>
-  				{% if HAYSTACK_SEARCH %}
-  				<input id="search_input" type="text" placeholder="Search" class="form-control" name="q">
-  				{% else %}
-  				<input id="search_input" type="text" placeholder="Search" class="form-control" name="title__icontains">
-  				{% endif %}
-  			</form>
-  		</div>
-  		<p><a class="btn btn-default btn-lg" href="{% url "search" %}">Advanced Search</a></p>
-  	</div>
-  </div>
-  {% endblock %}
-
-  {% block datasets %}
-  <section id="datasets">
-  	<div class="container">
-  		<div class="row">
-  			<div class="container text-center">
-  				<h1>Discover the available datasets.</h1>
-                <div class="row">
-<<<<<<< HEAD
-      				<div class="col-xs-2 col-sm-2">
-=======
-      				<div class="col-xs-1 col-sm-1">
->>>>>>> 483da64c
-      					<a href="{% url "search" %}?limit=100&offset=0&category__identifier__in=boundaries&category__identifier__in=biota" data-toggle="tooltip" data-placement="auto"
-      						title="Flora and/or fauna in natural environment. Examples: wildlife, vegetation, biological sciences, ecology, wilderness, sealife, wetlands, habitat.">
-      						<div class="category">
-      							<i class="fa fa-leaf fa-2x"></i>
-      							<h4>Biota</h4>
-      						</div>
-      					</a>
-      				</div>
-<<<<<<< HEAD
-      				<div class="col-xs-2 col-sm-2">
-=======
-      				<div class="col-xs-1 col-sm-1">
->>>>>>> 483da64c
-      					<a href="{% url "search" %}?limit=100&offset=0&category__identifier__in=boundaries" data-toggle="tooltip" data-placement="auto"
-      						title="Legal land descriptions. Examples: political and administrative boundaries." >
-      						<div class="category">
-      							<i class="fa fa-ellipsis-h fa-2x"></i>
-      							<h4>Boundaries</h4>
-      						</div>
-      					</a>
-      				</div>
-<<<<<<< HEAD
-      				<div class="col-xs-2 col-sm-2">
-=======
-      				<div class="col-xs-1 col-sm-1">
->>>>>>> 483da64c
-      					<a href="{% url "search" %}?limit=100&offset=0&category__identifier__in=climatologyMeteorologyAtmosphere" data-toggle="tooltip" data-placement="auto"
-      						title="Processes and phenomena of the atmosphere. Examples: cloud cover, weather, climate, atmospheric conditions, climate change, precipitation." >
-      						<div class="category">
-      							<i class="fa fa-cloud fa-2x"></i>
-      							<h4>Climate</h4>
-      						</div>
-      					</a>
-      				</div>
-<<<<<<< HEAD
-      				<div class="col-xs-2 col-sm-2">
-=======
-      				<div class="col-xs-1 col-sm-1">
->>>>>>> 483da64c
-      					<a href="{% url "search" %}?limit=100&offset=0&category__identifier__in=economy" data-toggle="tooltip" data-placement="auto"
-      						title="Economic activities, conditions and employment. Examples: production, labour, revenue, commerce, industry, tourism and ecotourism, forestry, fisheries, commercial or subsistence hunting, exploration and exploitation of resources such as minerals, oil and gas." >
-      						<div class="category">
-      							<i class="fa fa-shopping-cart fa-2x"></i>
-      							<h4>Economy</h4>
-      						</div>
-      					</a>
-      				</div>
-<<<<<<< HEAD
-      				<div class="col-xs-2 col-sm-2">
-=======
-      				<div class="col-xs-1 col-sm-1">
->>>>>>> 483da64c
-      					<a href="{% url "search" %}?limit=100&offset=0&category__identifier__in=elevation" data-toggle="tooltip" data-placement="auto"
-      						title="Height above or below sea level. Examples: altitude, bathymetry, digital elevation models, slope, derived products." >
-      						<div class="category">
-      							<i class="fa fa-flag fa-2x"></i>
-      							<h4>Elevation</h4>
-      						</div>
-      					</a>
-      				</div>
-<<<<<<< HEAD
-      				<div class="col-xs-2 col-sm-2">
-=======
-      				<div class="col-xs-1 col-sm-1">
->>>>>>> 483da64c
-      					<a href="{% url "search" %}?limit=100&offset=0&category__identifier__in=environment" data-toggle="tooltip" data-placement="auto"
-      						title="Environmental resources, protection and conservation. Examples: environmental pollution, waste storage and treatment, environmental impact assessment, monitoring environmental risk, nature reserves, landscape." >
-      						<div class="category">
-      							<i class="fa fa-tree fa-2x"></i>
-      							<h4>Environment</h4>
-      						</div>
-      					</a>
-      				</div>
-<<<<<<< HEAD
-                </div>
-                <div class="row">
-      				<div class="col-xs-2 col-sm-2">
-=======
-      				<div class="col-xs-1 col-sm-1">
->>>>>>> 483da64c
-      					<a href="{% url "search" %}?limit=100&offset=0&category__identifier__in=farming" data-toggle="tooltip" data-placement="auto"
-      						title="Rearing of animals and/or cultivation of plants. Examples: agriculture, irrigation, aquaculture, plantations, herding, pests and diseases affecting crops and livestock." >
-      						<div class="category">
-      							<i class="fa fa-lemon-o fa-2x"></i>
-      							<h4>Farming</h4>
-      						</div>
-      					</a>
-      				</div>
-<<<<<<< HEAD
-      				<div class="col-xs-2 col-sm-2">
-=======
-      				<div class="col-xs-1 col-sm-1">
->>>>>>> 483da64c
-      					<a href="{% url "search" %}?limit=100&offset=0&category__identifier__in=farming&category__identifier__in=geoscientificInformation" data-toggle="tooltip" data-placement="auto"
-      						title="Information pertaining to earth sciences. Examples: geophysical features and processes, geology, minerals, sciences dealing with the composition, structure and origin of the earth s rocks, risks of earthquakes, volcanic activity, landslides, gravity information, soils, permafrost, hydrogeology, erosion." >
-      						<div class="category">
-      							<i class="fa fa-bullseye fa-2x"></i>
-      							<h4>Geoscientific Information</h4>
-      						</div>
-      					</a>
-      				</div>
-<<<<<<< HEAD
-      				<div class="col-xs-2 col-sm-2">
-=======
-      				<div class="col-xs-1 col-sm-1">
->>>>>>> 483da64c
-      					<a href="{% url "search" %}?limit=100&offset=0&category__identifier__in=health" data-toggle="tooltip" data-placement="auto"
-      						title="Health, health services, human ecology, and safety. Examples: disease and illness, factors affecting health, hygiene, substance abuse, mental and physical health, health services." >
-      						<div class="category">
-      							<i class="fa fa-stethoscope fa-2x"></i>
-      							<h4>Health</h4>
-      						</div>
-      					</a>
-      				</div>
-<<<<<<< HEAD
-      				<div class="col-xs-2 col-sm-2">
-=======
-      				<div class="col-xs-1 col-sm-1">
->>>>>>> 483da64c
-      					<a href="{% url "search" %}?limit=100&offset=0&category__identifier__in=imageryBaseMapsEarthCover" data-toggle="tooltip" data-placement="auto"
-      						title="Base maps. Examples: land cover, topographic maps, imagery, unclassified images, annotations." >
-      						<div class="category">
-      							<i class="fa fa-globe fa-2x"></i>
-      							<h4>Imagery Base Maps Earth Cover</h4>
-      						</div>
-      					</a>
-      				</div>
-<<<<<<< HEAD
-      				<div class="col-xs-2 col-sm-2">
-=======
-      				<div class="col-xs-1 col-sm-1">
->>>>>>> 483da64c
-      					<a href="{% url "search" %}?limit=100&offset=0&category__identifier__in=inlandWaters" data-toggle="tooltip" data-placement="auto"
-      						title="Inland water features, drainage systems and their characteristics. Examples: rivers and glaciers, salt lakes, water utilization plans, dams, currents, floods, water quality, hydrographic charts." >
-      						<div class="category">
-      							<i class="fa fa-tint fa-2x"></i>
-      							<h4>Inland Waters</h4>
-      						</div>
-      					</a>
-      				</div>
-<<<<<<< HEAD
-      				<div class="col-xs-2 col-sm-2">
-=======
-      				<div class="col-xs-1 col-sm-1">
->>>>>>> 483da64c
-      					<a href="{% url "search" %}?limit=100&offset=0&category__identifier__in=intelligenceMilitary" data-toggle="tooltip" data-placement="auto"
-      						title="Military bases, structures, activities. Examples: barracks, training grounds, military transportation, information collection." >
-      						<div class="category">
-      							<i class="fa fa-fighter-jet fa-2x"></i>
-      							<h4>Intelligence Military</h4>
-      						</div>
-      					</a>
-      				</div>
-                </div>
-                <div class="row">
-<<<<<<< HEAD
-                    <div class="col-xs-2 col-sm-2">
-=======
-                    <div class="col-xs-1 col-sm-1">
->>>>>>> 483da64c
-      					<a href="{% url "search" %}?limit=100&offset=0&category__identifier__in=location" data-toggle="tooltip" data-placement="auto"
-      						title="Positional information and services. Examples: addresses, geodetic networks, control points, postal zones and services, place names." >
-      						<div class="category">
-      							<i class="fa fa-map-marker fa-2x"></i>
-      							<h4>Location</h4>
-      						</div>
-      					</a>
-      				</div>
-<<<<<<< HEAD
-                    <div class="col-xs-2 col-sm-2">
-=======
-                    <div class="col-xs-1 col-sm-1">
->>>>>>> 483da64c
-      					<a href="{% url "search" %}?limit=100&offset=0&category__identifier__in=oceans" data-toggle="tooltip" data-placement="auto"
-      						title="Features and characteristics of salt water bodies (excluding inland waters). Examples: tides, tidal waves, coastal information, reefs." >
-      						<div class="category">
-      							<i class="fa fa-anchor fa-2x"></i>
-      							<h4>Oceans</h4>
-      						</div>
-      					</a>
-      				</div>
-<<<<<<< HEAD
-                    <div class="col-xs-2 col-sm-2">
-=======
-                    <div class="col-xs-1 col-sm-1">
->>>>>>> 483da64c
-      					<a href="{% url "search" %}?limit=100&offset=0&category__identifier__in=planningCadastre" data-toggle="tooltip" data-placement="auto"
-      						title="Information used for appropriate actions for future use of the land. Examples: land use maps, zoning maps, cadastral surveys, land ownership." >
-      						<div class="category">
-      							<i class="fa fa-home fa-2x"></i>
-      							<h4>Planning Cadastre</h4>
-      						</div>
-      					</a>
-      				</div>
-<<<<<<< HEAD
-                    <div class="col-xs-2 col-sm-2">
-=======
-                    <div class="col-xs-1 col-sm-1">
->>>>>>> 483da64c
-      					<a href="{% url "search" %}?limit=100&offset=0&category__identifier__in=population" data-toggle="tooltip" data-placement="auto"
-      						title="Settlements, anthropology, archaeology, education, traditional beliefs, manners and customs, demographic data, recreational areas and activities, social impact assessments, crime and justice, census information. Economic activities, conditions and employment." >
-      						<div class="category">
-      							<i class="fa fa-male fa-2x"></i>
-      							<h4>Population</h4>
-      						</div>
-      					</a>
-      				</div>
-<<<<<<< HEAD
-                    <div class="col-xs-2 col-sm-2">
-=======
-                    <div class="col-xs-1 col-sm-1">
->>>>>>> 483da64c
-      					<a href="{% url "search" %}?limit=100&offset=0&category__identifier__in=society" data-toggle="tooltip" data-placement="auto"
-      						title="Characteristics of society and cultures. Examples: settlements, anthropology, archaeology, education, traditional beliefs, manners and customs, demographic data, recreational areas and activities, social impact assessments, crime and justice, census information." >
-      						<div class="category">
-      							<i class="fa fa-comments fa-2x"></i>
-      							<h4>Society</h4>
-      						</div>
-      					</a>
-      				</div>
-<<<<<<< HEAD
-                    <div class="col-xs-2 col-sm-2">
-=======
-                    <div class="col-xs-1 col-sm-1">
->>>>>>> 483da64c
-      					<a href="{% url "search" %}?limit=100&offset=0&category__identifier__in=structure" data-toggle="tooltip" data-placement="auto"
-      						title="Man-made construction. Examples: buildings, museums, churches, factories, housing, monuments, shops, towers." >
-      						<div class="category">
-      							<i class="fa fa-building fa-2x"></i>
-      							<h4>Structure</h4>
-      						</div>
-      					</a>
-      				</div>
-<<<<<<< HEAD
-                    <div class="col-xs-2 col-sm-2">
-=======
-                    <div class="col-xs-1 col-sm-1">
->>>>>>> 483da64c
-      					<a href="{% url "search" %}?limit=100&offset=0&category__identifier__in=transportation" data-toggle="tooltip" data-placement="auto"
-      						title="Means and aids for conveying persons and/or goods. Examples: roads, airports/airstrips, shipping routes, tunnels, nautical charts, vehicle or vessel location, aeronautical charts, railways." >
-      						<div class="category">
-      							<i class="fa fa-truck fa-2x"></i>
-      							<h4>Transportation</h4>
-      						</div>
-      					</a>
-      				</div>
-<<<<<<< HEAD
-                    <div class="col-xs-2 col-sm-2">
-=======
-                    <div class="col-xs-1 col-sm-1">
->>>>>>> 483da64c
-      					<a href="{% url "search" %}?limit=100&offset=0&category__identifier__in=utilitiesCommunication" data-toggle="tooltip" data-placement="auto"
-      						title="Energy, water and waste systems and communications infrastructure and services. Examples: hydroelectricity, geothermal, solar and nuclear sources of energy, water purification and distribution, sewage collection and disposal, electricity and gas distribution, data communication, telecommunication, radio, communication networks." >
-      						<div class="category">
-      							<i class="fa fa-phone fa-2x"></i>
-      							<h4>Utilities Communication</h4>
-      						</div>
-      					</a>
-      				</div>
-                </div>
-  			</div>
-  		</div>
-  	</div>
-  </section>
-  {% endblock %}
-
-  {% block showcase %}
-  <section id="showcase">
-    <div class="row">
-      <div class="container text-center">
-        <h2>Featured Datasets</h2>
-        <div class="row home-facets">
-        {% with facet_type='home' %}
-         {% facets as facets %}
-          <div class="col-md-6">
-            <p><a href="{% url "layer_browse" %}"><i class="fa fa-square-o fa-4x rotate-45"></i></a></p>
-            <h2><a href="{% url "layer_browse" %}">{{ facets.layer|default:_("No") }} {% blocktrans count counter=facets.layer %}Layer{% plural %}Layers{% endblocktrans %}</a></h2>
-            <p>{% trans "Click to search for geospatial data published by other users, organizations and public sources. Download data in standard formats." %}</p>
-            {% if user.is_authenticated %}
-            <p class="text-center"><a class="btn btn-default" href="{% url "layer_upload" %}" role="button">{% trans "Add layers" %} &raquo;</a></p>
-            {% else %}
-            <p class="text-center"><a class="btn btn-default" href="{% url "layer_browse" %}" role="button">{% trans "Explore layers" %} &raquo;</a></p>
-            {% endif %}
-          </div>
-          <div class="col-md-6">
-            <p><a href="{% url "maps_browse" %}"><i class="fa fa-map-marker fa-4x"></i></a></p>
-            <h2><a href="{% url "maps_browse" %}">{{ facets.map|default:_("No") }} {% blocktrans count counter=facets.map %}Map{% plural %}Maps{% endblocktrans %}</a></h2>
-            <p>{% trans "Data is available for browsing, aggregating and styling to generate maps which can be saved, downloaded, shared publicly or restricted to specify users only." %}</p>
-            {% if user.is_authenticated %}
-            <p><a class="btn btn-default" href="{% url "new_map" %}" role="button">{% trans "Create maps" %} &raquo;</a></p>
-            {% else %}
-            <p><a class="btn btn-default" href="{% url "maps_browse" %}" role="button">{% trans "Explore maps" %} &raquo;</a></p>
-            {% endif %}
-          </div>
-          <div class="col-md-6">
-            <p><a href="{% url "document_browse" %}"><i class="fa fa-newspaper-o fa-4x"></i></a></p>
-            <h2><a href="{% url "document_browse" %}">{{ facets.document|default:_("No") }} {% blocktrans count counter=facets.document %}Document{% plural %}Documents{% endblocktrans %}</a></h2>
-            <p>{% trans "As for the layers and maps GeoNode allows to publish tabular and text data, manage theirs metadata and associated documents." %}</p>
-            {% if user.is_authenticated %}
-            <p class="text-center"><a class="btn btn-default" href="{% url "document_browse" %}" role="button">{% trans "Add documents" %} &raquo;</a></p>
-            {% else %}
-            <p class="text-center"><a class="btn btn-default" href="{% url "document_browse" %}" role="button">{% trans "Explore documents" %} &raquo;</a></p>
-            {% endif %}
-          </div>
-          <div class="col-md-6">
-            <p><a href="{% url "profile_browse" %}"><i class="fa fa-user fa-4x"></i></a></p>
-            <h2><a href="{% url "profile_browse" %}">{{ facets.user|default:_("No") }} {% blocktrans count counter=facets.user %}User{% plural %}Users{% endblocktrans %}</a></h2>
-            <p>{% trans "IHP-WINS allows registered users to easily upload geospatial data and various documents in several formats." %}</p>
-            <p><a class="btn btn-default" href="{% url "profile_browse" %}" role="button">{% trans "See users" %} &raquo;</a></p>
-          </div>
-        {% endwith %}
-        </div>
-      </div>
-    </div>
-    <div class="row">
-        <div class="container text-center">
-            {% verbatim %}
-            <div ng-app="featured">
-              <div ng-repeat="item in featured | limitTo:4">
-                <div class="col-md-3">
-                  <a href="{{ item.detail_url }}"><img ng-src="{{ item.thumbnail_url }}" /></a>
-                  <h4>{{ item.title | limitTo: 20 }}{{item.title.length > 20 ? '...' : ''}}</h4>
-                </div>
-              </div>
-            </div>
-      		{% endverbatim %}
-            <p><a href="/search/">Explore all datasets</a></p>
-        </div>
-    </div>
-  </section>
-  {% endblock %}
-
-  {% endblock %}
-
-{% endblock %}
-
-{% block extra_script %}
-{{ block.super }}
-{% if DEBUG_STATIC %}
-<script src="{{ STATIC_URL }}lib/js/angular.js"></script>
-{% endif %}
-<script type="text/javascript">
-    FEATURED_URL = '{% url 'api_dispatch_list' api_name='api' resource_name='featured' %}'
-    'use strict';
-    (function(){
-      var module = angular.module('featured', []);
-      module.run(function($http, $rootScope){
-        $http.get(FEATURED_URL).success(function(data){
-          $rootScope.featured = data.objects;
-        });
-      });
-    })();
-</script>
-<script>
-	$('[data-toggle="tooltip"]').tooltip();
-</script>
-{% endblock extra_script %}+{% extends "geonode_base.html" %}
+{% load i18n %}
+{% load staticfiles %}
+{% load base_tags %}
+
+{% block title %} {% trans "Welcome!" %} - {{ block.super }} {% endblock %}
+
+{% block body_class %}home{% endblock %}
+
+{% block middle %}
+  {{ block.super }}
+  {% block hero %}
+  <div class="jumbotron">
+  	<div class="container">
+  		<h1>{% trans "Welcome" %}</h1>
+  		<p></p>
+  		<p>{% blocktrans %}GeoNode is an open source platform for sharing geospatial data and maps.{% endblocktrans %}</p>
+		<p>{% blocktrans %}If you have any questions about the software or service, join our <a href="http://lists.osgeo.org/cgi-bin/mailman/listinfo/geonode-users">mailing list</a>.{% endblocktrans %}</p>
+  		<a class="btn btn-default btn-lg" target="_blank" href="http://docs.geonode.org/en/master/tutorials/users/index.html" role="button">{% blocktrans %}Get Started &raquo;{% endblocktrans %}</a>
+  	</div>
+  </div>
+  {% endblock %}
+
+  {% block mainbody %}
+  {% block bigsearch %}
+  <div class="big-search">
+  	<div class="container">
+  		<h1>{% trans "Search for Data." %}</h1>
+  		<div class="search">
+  			<form id="search" action="{% url "search" %}" >
+  				<span class="fa fa-search fa-2x"></span>
+  				{% if HAYSTACK_SEARCH %}
+  				<input id="search_input" type="text" placeholder="Search" class="form-control" name="q">
+  				{% else %}
+  				<input id="search_input" type="text" placeholder="Search" class="form-control" name="title__icontains">
+  				{% endif %}
+  			</form>
+  		</div>
+  		<p><a class="btn btn-default btn-lg" href="{% url "search" %}">Advanced Search</a></p>
+  	</div>
+  </div>
+  {% endblock %}
+
+  {% block datasets %}
+  <section id="datasets">
+  	<div class="container">
+  		<div class="row">
+  			<div class="container text-center">
+  				<h1>Discover the available datasets.</h1>
+                <div class="row">
+      				<div class="col-xs-1 col-sm-1">
+      					<a href="{% url "search" %}?limit=100&offset=0&category__identifier__in=boundaries&category__identifier__in=biota" data-toggle="tooltip" data-placement="auto"
+      						title="Flora and/or fauna in natural environment. Examples: wildlife, vegetation, biological sciences, ecology, wilderness, sealife, wetlands, habitat.">
+      						<div class="category">
+      							<i class="fa fa-leaf fa-2x"></i>
+      							<h4>Biota</h4>
+      						</div>
+      					</a>
+      				</div>
+      				<div class="col-xs-1 col-sm-1">
+      					<a href="{% url "search" %}?limit=100&offset=0&category__identifier__in=boundaries" data-toggle="tooltip" data-placement="auto"
+      						title="Legal land descriptions. Examples: political and administrative boundaries." >
+      						<div class="category">
+      							<i class="fa fa-ellipsis-h fa-2x"></i>
+      							<h4>Boundaries</h4>
+      						</div>
+      					</a>
+      				</div>
+      				<div class="col-xs-1 col-sm-1">
+      					<a href="{% url "search" %}?limit=100&offset=0&category__identifier__in=climatologyMeteorologyAtmosphere" data-toggle="tooltip" data-placement="auto"
+      						title="Processes and phenomena of the atmosphere. Examples: cloud cover, weather, climate, atmospheric conditions, climate change, precipitation." >
+      						<div class="category">
+      							<i class="fa fa-cloud fa-2x"></i>
+      							<h4>Climate</h4>
+      						</div>
+      					</a>
+      				</div>
+      				<div class="col-xs-1 col-sm-1">
+      					<a href="{% url "search" %}?limit=100&offset=0&category__identifier__in=economy" data-toggle="tooltip" data-placement="auto"
+      						title="Economic activities, conditions and employment. Examples: production, labour, revenue, commerce, industry, tourism and ecotourism, forestry, fisheries, commercial or subsistence hunting, exploration and exploitation of resources such as minerals, oil and gas." >
+      						<div class="category">
+      							<i class="fa fa-shopping-cart fa-2x"></i>
+      							<h4>Economy</h4>
+      						</div>
+      					</a>
+      				</div>
+      				<div class="col-xs-1 col-sm-1">
+      					<a href="{% url "search" %}?limit=100&offset=0&category__identifier__in=elevation" data-toggle="tooltip" data-placement="auto"
+      						title="Height above or below sea level. Examples: altitude, bathymetry, digital elevation models, slope, derived products." >
+      						<div class="category">
+      							<i class="fa fa-flag fa-2x"></i>
+      							<h4>Elevation</h4>
+      						</div>
+      					</a>
+      				</div>
+      				<div class="col-xs-1 col-sm-1">
+      					<a href="{% url "search" %}?limit=100&offset=0&category__identifier__in=environment" data-toggle="tooltip" data-placement="auto"
+      						title="Environmental resources, protection and conservation. Examples: environmental pollution, waste storage and treatment, environmental impact assessment, monitoring environmental risk, nature reserves, landscape." >
+      						<div class="category">
+      							<i class="fa fa-tree fa-2x"></i>
+      							<h4>Environment</h4>
+      						</div>
+      					</a>
+      				</div>
+      				<div class="col-xs-1 col-sm-1">
+      					<a href="{% url "search" %}?limit=100&offset=0&category__identifier__in=farming" data-toggle="tooltip" data-placement="auto"
+      						title="Rearing of animals and/or cultivation of plants. Examples: agriculture, irrigation, aquaculture, plantations, herding, pests and diseases affecting crops and livestock." >
+      						<div class="category">
+      							<i class="fa fa-lemon-o fa-2x"></i>
+      							<h4>Farming</h4>
+      						</div>
+      					</a>
+      				</div>
+      				<div class="col-xs-1 col-sm-1">
+      					<a href="{% url "search" %}?limit=100&offset=0&category__identifier__in=farming&category__identifier__in=geoscientificInformation" data-toggle="tooltip" data-placement="auto"
+      						title="Information pertaining to earth sciences. Examples: geophysical features and processes, geology, minerals, sciences dealing with the composition, structure and origin of the earth s rocks, risks of earthquakes, volcanic activity, landslides, gravity information, soils, permafrost, hydrogeology, erosion." >
+      						<div class="category">
+      							<i class="fa fa-bullseye fa-2x"></i>
+      							<h4>Geoscientific Information</h4>
+      						</div>
+      					</a>
+      				</div>
+      				<div class="col-xs-1 col-sm-1">
+      					<a href="{% url "search" %}?limit=100&offset=0&category__identifier__in=health" data-toggle="tooltip" data-placement="auto"
+      						title="Health, health services, human ecology, and safety. Examples: disease and illness, factors affecting health, hygiene, substance abuse, mental and physical health, health services." >
+      						<div class="category">
+      							<i class="fa fa-stethoscope fa-2x"></i>
+      							<h4>Health</h4>
+      						</div>
+      					</a>
+      				</div>
+      				<div class="col-xs-1 col-sm-1">
+      					<a href="{% url "search" %}?limit=100&offset=0&category__identifier__in=imageryBaseMapsEarthCover" data-toggle="tooltip" data-placement="auto"
+      						title="Base maps. Examples: land cover, topographic maps, imagery, unclassified images, annotations." >
+      						<div class="category">
+      							<i class="fa fa-globe fa-2x"></i>
+      							<h4>Imagery Base Maps Earth Cover</h4>
+      						</div>
+      					</a>
+      				</div>
+      				<div class="col-xs-1 col-sm-1">
+      					<a href="{% url "search" %}?limit=100&offset=0&category__identifier__in=inlandWaters" data-toggle="tooltip" data-placement="auto"
+      						title="Inland water features, drainage systems and their characteristics. Examples: rivers and glaciers, salt lakes, water utilization plans, dams, currents, floods, water quality, hydrographic charts." >
+      						<div class="category">
+      							<i class="fa fa-tint fa-2x"></i>
+      							<h4>Inland Waters</h4>
+      						</div>
+      					</a>
+      				</div>
+      				<div class="col-xs-1 col-sm-1">
+      					<a href="{% url "search" %}?limit=100&offset=0&category__identifier__in=intelligenceMilitary" data-toggle="tooltip" data-placement="auto"
+      						title="Military bases, structures, activities. Examples: barracks, training grounds, military transportation, information collection." >
+      						<div class="category">
+      							<i class="fa fa-fighter-jet fa-2x"></i>
+      							<h4>Intelligence Military</h4>
+      						</div>
+      					</a>
+      				</div>
+                </div>
+                <div class="row">
+                    <div class="col-xs-1 col-sm-1">
+      					<a href="{% url "search" %}?limit=100&offset=0&category__identifier__in=location" data-toggle="tooltip" data-placement="auto"
+      						title="Positional information and services. Examples: addresses, geodetic networks, control points, postal zones and services, place names." >
+      						<div class="category">
+      							<i class="fa fa-map-marker fa-2x"></i>
+      							<h4>Location</h4>
+      						</div>
+      					</a>
+      				</div>
+                    <div class="col-xs-1 col-sm-1">
+      					<a href="{% url "search" %}?limit=100&offset=0&category__identifier__in=oceans" data-toggle="tooltip" data-placement="auto"
+      						title="Features and characteristics of salt water bodies (excluding inland waters). Examples: tides, tidal waves, coastal information, reefs." >
+      						<div class="category">
+      							<i class="fa fa-anchor fa-2x"></i>
+      							<h4>Oceans</h4>
+      						</div>
+      					</a>
+      				</div>
+                    <div class="col-xs-1 col-sm-1">
+      					<a href="{% url "search" %}?limit=100&offset=0&category__identifier__in=planningCadastre" data-toggle="tooltip" data-placement="auto"
+      						title="Information used for appropriate actions for future use of the land. Examples: land use maps, zoning maps, cadastral surveys, land ownership." >
+      						<div class="category">
+      							<i class="fa fa-home fa-2x"></i>
+      							<h4>Planning Cadastre</h4>
+      						</div>
+      					</a>
+      				</div>
+                    <div class="col-xs-1 col-sm-1">
+      					<a href="{% url "search" %}?limit=100&offset=0&category__identifier__in=population" data-toggle="tooltip" data-placement="auto"
+      						title="Settlements, anthropology, archaeology, education, traditional beliefs, manners and customs, demographic data, recreational areas and activities, social impact assessments, crime and justice, census information. Economic activities, conditions and employment." >
+      						<div class="category">
+      							<i class="fa fa-male fa-2x"></i>
+      							<h4>Population</h4>
+      						</div>
+      					</a>
+      				</div>
+                    <div class="col-xs-1 col-sm-1">
+      					<a href="{% url "search" %}?limit=100&offset=0&category__identifier__in=society" data-toggle="tooltip" data-placement="auto"
+      						title="Characteristics of society and cultures. Examples: settlements, anthropology, archaeology, education, traditional beliefs, manners and customs, demographic data, recreational areas and activities, social impact assessments, crime and justice, census information." >
+      						<div class="category">
+      							<i class="fa fa-comments fa-2x"></i>
+      							<h4>Society</h4>
+      						</div>
+      					</a>
+      				</div>
+                    <div class="col-xs-1 col-sm-1">
+      					<a href="{% url "search" %}?limit=100&offset=0&category__identifier__in=structure" data-toggle="tooltip" data-placement="auto"
+      						title="Man-made construction. Examples: buildings, museums, churches, factories, housing, monuments, shops, towers." >
+      						<div class="category">
+      							<i class="fa fa-building fa-2x"></i>
+      							<h4>Structure</h4>
+      						</div>
+      					</a>
+      				</div>
+                    <div class="col-xs-1 col-sm-1">
+      					<a href="{% url "search" %}?limit=100&offset=0&category__identifier__in=transportation" data-toggle="tooltip" data-placement="auto"
+      						title="Means and aids for conveying persons and/or goods. Examples: roads, airports/airstrips, shipping routes, tunnels, nautical charts, vehicle or vessel location, aeronautical charts, railways." >
+      						<div class="category">
+      							<i class="fa fa-truck fa-2x"></i>
+      							<h4>Transportation</h4>
+      						</div>
+      					</a>
+      				</div>
+                    <div class="col-xs-1 col-sm-1">
+      					<a href="{% url "search" %}?limit=100&offset=0&category__identifier__in=utilitiesCommunication" data-toggle="tooltip" data-placement="auto"
+      						title="Energy, water and waste systems and communications infrastructure and services. Examples: hydroelectricity, geothermal, solar and nuclear sources of energy, water purification and distribution, sewage collection and disposal, electricity and gas distribution, data communication, telecommunication, radio, communication networks." >
+      						<div class="category">
+      							<i class="fa fa-phone fa-2x"></i>
+      							<h4>Utilities Communication</h4>
+      						</div>
+      					</a>
+      				</div>
+                </div>
+  			</div>
+  		</div>
+  	</div>
+  </section>
+  {% endblock %}
+
+  {% block showcase %}
+  <section id="showcase">
+    <div class="row">
+      <div class="container text-center">
+        <h2>Featured Datasets</h2>
+        <div class="row home-facets">
+        {% with facet_type='home' %}
+         {% facets as facets %}
+          <div class="col-md-6">
+            <p><a href="{% url "layer_browse" %}"><i class="fa fa-square-o fa-4x rotate-45"></i></a></p>
+            <h2><a href="{% url "layer_browse" %}">{{ facets.layer|default:_("No") }} {% blocktrans count counter=facets.layer %}Layer{% plural %}Layers{% endblocktrans %}</a></h2>
+            <p>{% trans "Click to search for geospatial data published by other users, organizations and public sources. Download data in standard formats." %}</p>
+            {% if user.is_authenticated %}
+            <p class="text-center"><a class="btn btn-default" href="{% url "layer_upload" %}" role="button">{% trans "Add layers" %} &raquo;</a></p>
+            {% else %}
+            <p class="text-center"><a class="btn btn-default" href="{% url "layer_browse" %}" role="button">{% trans "Explore layers" %} &raquo;</a></p>
+            {% endif %}
+          </div>
+          <div class="col-md-6">
+            <p><a href="{% url "maps_browse" %}"><i class="fa fa-map-marker fa-4x"></i></a></p>
+            <h2><a href="{% url "maps_browse" %}">{{ facets.map|default:_("No") }} {% blocktrans count counter=facets.map %}Map{% plural %}Maps{% endblocktrans %}</a></h2>
+            <p>{% trans "Data is available for browsing, aggregating and styling to generate maps which can be saved, downloaded, shared publicly or restricted to specify users only." %}</p>
+            {% if user.is_authenticated %}
+            <p><a class="btn btn-default" href="{% url "new_map" %}" role="button">{% trans "Create maps" %} &raquo;</a></p>
+            {% else %}
+            <p><a class="btn btn-default" href="{% url "maps_browse" %}" role="button">{% trans "Explore maps" %} &raquo;</a></p>
+            {% endif %}
+          </div>
+          <div class="col-md-6">
+            <p><a href="{% url "document_browse" %}"><i class="fa fa-newspaper-o fa-4x"></i></a></p>
+            <h2><a href="{% url "document_browse" %}">{{ facets.document|default:_("No") }} {% blocktrans count counter=facets.document %}Document{% plural %}Documents{% endblocktrans %}</a></h2>
+            <p>{% trans "As for the layers and maps GeoNode allows to publish tabular and text data, manage theirs metadata and associated documents." %}</p>
+            {% if user.is_authenticated %}
+            <p class="text-center"><a class="btn btn-default" href="{% url "document_browse" %}" role="button">{% trans "Add documents" %} &raquo;</a></p>
+            {% else %}
+            <p class="text-center"><a class="btn btn-default" href="{% url "document_browse" %}" role="button">{% trans "Explore documents" %} &raquo;</a></p>
+            {% endif %}
+          </div>
+          <div class="col-md-6">
+            <p><a href="{% url "profile_browse" %}"><i class="fa fa-user fa-4x"></i></a></p>
+            <h2><a href="{% url "profile_browse" %}">{{ facets.user|default:_("No") }} {% blocktrans count counter=facets.user %}User{% plural %}Users{% endblocktrans %}</a></h2>
+            <p>{% trans "IHP-WINS allows registered users to easily upload geospatial data and various documents in several formats." %}</p>
+            <p><a class="btn btn-default" href="{% url "profile_browse" %}" role="button">{% trans "See users" %} &raquo;</a></p>
+          </div>
+        {% endwith %}
+        </div>
+      </div>
+    </div>
+    <div class="row">
+        <div class="container text-center">
+            {% verbatim %}
+            <div ng-app="featured">
+              <div ng-repeat="item in featured | limitTo:4">
+                <div class="col-md-3">
+                  <a href="{{ item.detail_url }}"><img ng-src="{{ item.thumbnail_url }}" /></a>
+                  <h4>{{ item.title | limitTo: 20 }}{{item.title.length > 20 ? '...' : ''}}</h4>
+                </div>
+              </div>
+            </div>
+      		{% endverbatim %}
+            <p><a href="/search/">Explore all datasets</a></p>
+        </div>
+    </div>
+  </section>
+  {% endblock %}
+
+  {% endblock %}
+
+{% endblock %}
+
+{% block extra_script %}
+{{ block.super }}
+{% if DEBUG_STATIC %}
+<script src="{{ STATIC_URL }}lib/js/angular.js"></script>
+{% endif %}
+<script type="text/javascript">
+    FEATURED_URL = '{% url 'api_dispatch_list' api_name='api' resource_name='featured' %}'
+    'use strict';
+    (function(){
+      var module = angular.module('featured', []);
+      module.run(function($http, $rootScope){
+        $http.get(FEATURED_URL).success(function(data){
+          $rootScope.featured = data.objects;
+        });
+      });
+    })();
+</script>
+<script>
+	$('[data-toggle="tooltip"]').tooltip();
+</script>
+{% endblock extra_script %}