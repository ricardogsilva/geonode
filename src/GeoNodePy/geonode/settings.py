--- conflicted
+++ resolved
@@ -220,13 +220,9 @@
     'django.contrib.sites',
     'django.contrib.admin',
     'django.contrib.sitemaps',
-<<<<<<< HEAD
     'django.contrib.staticfiles',
     'django.contrib.messages',
-=======
-
-    'staticfiles',
->>>>>>> 50286462
+
     'django_extensions',
     'registration',
     'profiles',
