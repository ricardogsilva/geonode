--- conflicted
+++ resolved
@@ -101,12 +101,8 @@
 
 # Additional directories which hold static files
 STATICFILES_DIRS = [
-<<<<<<< HEAD
-    os.path.join(PROJECT_ROOT, "media"),
+    os.path.join(PROJECT_ROOT, "static"),
     os.path.join(PROJECT_ROOT, "media_bootstrap"),
-=======
-    os.path.join(PROJECT_ROOT, "static"),
->>>>>>> ce09fdce
 ]
 
 # Make this unique, and don't share it with anybody.
@@ -223,12 +219,8 @@
     'django.contrib.sites',
     'django.contrib.admin',
     'django.contrib.sitemaps',
-<<<<<<< HEAD
-    'staticfiles',
     'django_forms_bootstrap',
-=======
     'django.contrib.staticfiles',
->>>>>>> ce09fdce
     'django_extensions',
     'registration',
     'profiles',
