from django.test import TestCase
from geonode.maps.models import Map, Layer
from django.test.client import Client
from geonode.maps.views import DEFAULT_MAP_CONFIG
import json
import os

class MapTest(TestCase):

    fixtures = ['test_data.json', 'map_data.json']
    GEOSERVER = False

    def setUp(self):
        # If Geoserver and GeoNetwork are not running
        # avoid running tests that call those views.
        if "GEOSERVER" in os.environ:
            self.GEOSERVER = True

    default_abstract = "This is a demonstration of GeoNode, an application \
for assembling and publishing web based maps.  After adding layers to the map, \
use the Save Map button above to contribute your map to the GeoNode \
community." 

    default_title = "GeoNode Default Map"

    def test_map2json(self):
        ''' Make some assertions about the data structure produced for serialization
            to a JSON map configuration '''
        map = Map.objects.get(id=1)
        cfg = map.viewer_json()
        self.assertEquals(cfg['about']['abstract'], MapTest.default_abstract)
        self.assertEquals(cfg['about']['title'], MapTest.default_title)
<<<<<<< HEAD
        def is_wms_layer(x):
            return cfg['sources'][x['source']]['ptype'] == 'gx_wmssource'
        layernames = [x['name'] for x in cfg['map']['layers'] if is_wms_layer(x)]
        self.assertEquals(layernames, ['base:CA', 'base:nic_admin'])
=======
        layernames = [x['name'] for x in cfg['map']['layers']]
        self.assertEquals(layernames, ['base:CA',])
>>>>>>> bc344ebb

    def test_mapdetails(self): 
        '''/maps/1 -> Test accessing the detail view of a map'''
        map = Map.objects.get(id="1") 
        c = Client() 
        response = c.get("/maps/%s" % map.id)
        self.assertEquals(response.status_code,200) 

    def test_data(self):
        '''/data/ -> Test accessing the data page'''
        c = Client()
        response = c.get('/data/')
        self.failUnlessEqual(response.status_code, 200)

    def test_search(self):
        '''/data/search/ -> Test accessing the data search page'''
        c = Client()
        response = c.get('/data/search/')
        self.failUnlessEqual(response.status_code, 200)

    def test_search_api(self):
        '''/data/search/api -> Test accessing the data search api JSON'''
        if self.GEOSERVER:
            c = Client()
            response = c.get('/data/search/api')
            self.failUnlessEqual(response.status_code, 200)


    def dont_test_search_detail(self):
        '''
        /data/search/detail -> Test accessing the data search detail for a layer
        Disabled due to reliance on consistent UUIDs across loads.
        '''
        if self.GEOSERVER:
            layer = Layer.objects.all()[0]

            c = Client()
            response = c.get('/data/search/detail', {'uuid':layer.uuid})
            self.failUnlessEqual(response.status_code, 200)

<<<<<<< HEAD
    def test_describe_data(self):
        '''/data/base:CA?describe -> Test accessing the description of a layer '''
=======
    def dont_test_describe_data(self):
          '''/data/base:CA?describe -> Test accessing the description of a layer '''
>>>>>>> bc344ebb

        c = Client()
        response = c.get('/data/base:CA?describe')
        # Since we are not authenticated, we should not be able to access it
        self.failUnlessEqual(response.status_code, 302)
        # but if we log in ...
        c.login(username='bobby', password='bob')
        # ... all should be good
        if self.GEOSERVER:
            response = c.get('/data/base:CA?describe')
            self.failUnlessEqual(response.status_code, 200)
        else:
            # If Geoserver is not running, this should give a runtime error
            try:
                c.get('/data/base:CA?describe')
            except RuntimeError:
                pass
<|MERGE_RESOLUTION|>--- conflicted
+++ resolved
@@ -30,15 +30,10 @@
         cfg = map.viewer_json()
         self.assertEquals(cfg['about']['abstract'], MapTest.default_abstract)
         self.assertEquals(cfg['about']['title'], MapTest.default_title)
-<<<<<<< HEAD
         def is_wms_layer(x):
             return cfg['sources'][x['source']]['ptype'] == 'gx_wmssource'
         layernames = [x['name'] for x in cfg['map']['layers'] if is_wms_layer(x)]
-        self.assertEquals(layernames, ['base:CA', 'base:nic_admin'])
-=======
-        layernames = [x['name'] for x in cfg['map']['layers']]
         self.assertEquals(layernames, ['base:CA',])
->>>>>>> bc344ebb
 
     def test_mapdetails(self): 
         '''/maps/1 -> Test accessing the detail view of a map'''
@@ -79,14 +74,11 @@
             response = c.get('/data/search/detail', {'uuid':layer.uuid})
             self.failUnlessEqual(response.status_code, 200)
 
-<<<<<<< HEAD
     def test_describe_data(self):
         '''/data/base:CA?describe -> Test accessing the description of a layer '''
-=======
-    def dont_test_describe_data(self):
-          '''/data/base:CA?describe -> Test accessing the description of a layer '''
->>>>>>> bc344ebb
 
+        from django.contrib.auth.models import User
+        self.assertEqual(2, User.objects.all().count())
         c = Client()
         response = c.get('/data/base:CA?describe')
         # Since we are not authenticated, we should not be able to access it
@@ -102,4 +94,4 @@
             try:
                 c.get('/data/base:CA?describe')
             except RuntimeError:
-                pass
+                pass