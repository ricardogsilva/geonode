<<<<<<< HEAD
=======
from django.contrib.auth import authenticate, get_backends as get_auth_backends
>>>>>>> 813d4de8
from django.contrib.auth.models import User, Permission
from django.contrib.contenttypes.models import ContentType
from django.contrib.contenttypes.generic import GenericForeignKey
from django.db import models
from django.utils.translation import ugettext_lazy as _


class UserRowLevelPermission(models.Model):
    """
    represents the assignment of a Permission to a User in 
    the context of a particular object. 
    """

    user = models.ForeignKey(User, related_name="obj_permissions")

    object_ct = models.ForeignKey(ContentType)
    object_id = models.PositiveIntegerField()
    object = GenericForeignKey('object_ct', 'object_id')

    permission = models.ForeignKey(Permission, related_name="rowlevel_user")

    def __unicode__(self):
        return u"%s | %s -> %s" % (
            unicode(self.object),
            unicode(self.user), 
            unicode(self.permission))

    class Meta:
        unique_together = (('user', 'object_ct', 'object_id', 'permission'), ) 

# implicitly defined 'generic' groups of users 
ANONYMOUS_USERS = 'anonymous'
AUTHENTICATED_USERS = 'authenticated'
GENERIC_GROUP_NAMES = {
<<<<<<< HEAD
    ANONYMOUS_USERS: _("Anonymous Users"),
    AUTHENTICATED_USERS: _("Authenticated Users")
=======
    ANONYMOUS_USERS: _('Anonymous Users'),
    AUTHENTICATED_USERS: _('Registered Users')
>>>>>>> 813d4de8
}

class GenericRowLevelPermission(models.Model):
    """
    represents assignment of a permission to an arbitrary implicitly 
    defined group of users (groups without explicit database representation) 
    in the context of a specific object. eg 'all authenticated users' 
    'anonymous users', 'users <as defined by some other service>'
    """
    
    subject = models.CharField(max_length=100, choices=sorted(GENERIC_GROUP_NAMES.items()))

    object_ct = models.ForeignKey(ContentType)
    object_id = models.PositiveIntegerField()
    object = GenericForeignKey('object_ct', 'object_id')
    
    permission = models.ForeignKey(Permission, related_name="rowlevel_generic")

    def __unicode__(self):
        return u"%s | %s -> %s" % (
            unicode(self.object),
            unicode(GENERIC_GROUP_NAMES[self.subject]), 
            unicode(self.permission))

    class Meta:
<<<<<<< HEAD
        unique_together = (('subject', 'object_ct', 'object_id', 'permission'), )
=======
        unique_together = (('subject', 'object_ct', 'object_id', 'permission'), )
        
def PermissionLevelError(Exception):
    pass

class PermissionLevelMixin(object):
    """
    Mixin for adding "Permission Level" methods 
    to a model class.  the class must define list 
    of permission levels LEVEL_PERM defining which
    model Permissions are granted at each level, eg: 
    
    [
    {'widget.view': True,
     'widget.edit': False,
     'widget.delete': False
    },
    {'widget.view': True,
     'widget.edit': True,
     'widget.delete': False
    },
    {'widget.view': True,
     'widget.edit': True,
     'widget.delete': True
    } 
    ]
    """


    def get_user_level(self, user):
        """
        get the permission level (if any) specifically assigned to the given user.
        this may return -1 to indicate an unidentifiable or custom grouping of permissions
        has been set.
        """
        def has_perm(perm):
            return user.has_perm(perm, obj=self)
        return _identify_permission_level(has_perm, self.LEVEL_PERM)

    def set_user_level(self, user, level):
        """
        grant exactly the set of permissions in the level specified to 
        the specific user listed. 
        """

        if level < 0 or level >= len(self.LEVEL_PERM):  
            raise PermissionLevelError("Invalid Permission Level (%s)" % level)

        perms = self.LEVEL_PERM[level]
        perms = [x for (x, k) in perms.items() if k == True]

        for bck in get_auth_backends():
            if hasattr(bck, 'set_all_generic_obj_perms'):
                bck.set_all_user_obj_perms(user, self, perms) 

    def get_gen_level(self, gen_role):
        """
        get the permission level (if any) specifically assigned to the given generic
        group of users.  This may return -1 to indicate an unidentifiable or custom
        grouping of permissions has been set.
        """

        for bck in get_auth_backends():
            if hasattr(bck, 'get_generic_obj_perms'):
                perms = bck.get_generic_obj_perms(gen_role, obj=self)

                def has_perm(perm):
                    return perm in perms
                return _identify_permission_level(has_perm, self.LEVEL_PERM)
        return -1

    def set_gen_level(self, gen_role, level):
        """
        grant exactly the set of permissions in the level specified to 
        the specific user listed. 
        """

        if level < 0 or level >= len(self.LEVEL_PERM):  
            raise PermissionLevelError("Invalid Permission Level (%s)" % level)

        perms = self.LEVEL_PERM[level]
        perms = [x for (x, k) in perms.items() if k == True]

        for bck in get_auth_backends():
            if hasattr(bck, 'set_all_generic_obj_perms'):
                bck.set_all_generic_obj_perms(gen_role, self, perms) 

    def get_all_level_info(self):
        """
        returns a mapping indicating the permission levels
        of users, anonymous users any authenticated users that
        have specific permissions assigned to them.

        The mapping may contain -1 as a level to indicate an 
        unknown / custom permission setting.

        the mapping looks like: 
        {
            'anonymous': 0, 
            'authenticated': 1,
            'users': {
                <username>: 2
                ...
            }
        } 
        """
        # get all user-specific permissions
        user_levels = {}
        for bck in get_auth_backends():
            if hasattr(bck, 'get_all_user_object_perms'):
                for username, perms in bck.get_all_user_object_perms(self).items():
                    user_levels[username] = _identify_permission_level(perms.__contains__, self.LEVEL_PERM)

        levels = {}
        # XXX could grab any custom ones too...
        levels[ANONYMOUS_USERS] = self.get_gen_level(ANONYMOUS_USERS)
        levels[AUTHENTICATED_USERS] = self.get_gen_level(AUTHENTICATED_USERS)
        levels['users'] = user_levels

        return levels

def _identify_permission_level(has_perm, levels):
   for i, level in enumerate(levels):
       has_all = True
       for (perm, state) in level.items():
           if has_perm(perm) != state:
               has_all = False
               break
       if has_all:
           return i
   return -1
>>>>>>> 813d4de8
<|MERGE_RESOLUTION|>--- conflicted
+++ resolved
@@ -1,7 +1,4 @@
-<<<<<<< HEAD
-=======
 from django.contrib.auth import authenticate, get_backends as get_auth_backends
->>>>>>> 813d4de8
 from django.contrib.auth.models import User, Permission
 from django.contrib.contenttypes.models import ContentType
 from django.contrib.contenttypes.generic import GenericForeignKey
@@ -36,13 +33,8 @@
 ANONYMOUS_USERS = 'anonymous'
 AUTHENTICATED_USERS = 'authenticated'
 GENERIC_GROUP_NAMES = {
-<<<<<<< HEAD
-    ANONYMOUS_USERS: _("Anonymous Users"),
-    AUTHENTICATED_USERS: _("Authenticated Users")
-=======
     ANONYMOUS_USERS: _('Anonymous Users'),
     AUTHENTICATED_USERS: _('Registered Users')
->>>>>>> 813d4de8
 }
 
 class GenericRowLevelPermission(models.Model):
@@ -68,9 +60,6 @@
             unicode(self.permission))
 
     class Meta:
-<<<<<<< HEAD
-        unique_together = (('subject', 'object_ct', 'object_id', 'permission'), )
-=======
         unique_together = (('subject', 'object_ct', 'object_id', 'permission'), )
         
 def PermissionLevelError(Exception):
@@ -201,5 +190,4 @@
                break
        if has_all:
            return i
-   return -1
->>>>>>> 813d4de8
+   return -1